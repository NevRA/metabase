--- conflicted
+++ resolved
@@ -65,23 +65,13 @@
                         tableMetadata={tableMetadata}
                         fieldOptions={breakoutOptions}
                         onCommitBreakout={breakout => {
-<<<<<<< HEAD
-                            onChangeCardAndRun({
-                                nextCard: question
-                                    .pivot(breakout, dimensions)
-                                    .card()
-                            });
-=======
-                            const nextCard = pivot(
-                                card,
-                                breakout,
-                                tableMetadata,
-                                dimensions
-                            );
+                            const nextCard = question
+                                .pivot(breakout, dimensions)
+                                .card()
+
                             if (nextCard) {
                                 onChangeCardAndRun({ nextCard });
                             }
->>>>>>> aaed160f
                         }}
                         onClose={onClose}
                     />

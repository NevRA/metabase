/* eslint "react/prop-types": "warn" */
import React, { Component, PropTypes } from "react";

import ColumnarSelector from "metabase/components/ColumnarSelector.jsx";
import Icon from "metabase/components/Icon.jsx";
import PopoverWithTrigger from "metabase/components/PopoverWithTrigger.jsx";

import cx from "classnames";

export default class Select extends Component {
    static propTypes = {
        children: PropTypes.any
    };

    render() {
        if (this.props.children) {
            return <BrowserSelect {...this.props} />;
        } else {
            return <LegacySelect {...this.props} />;
        }
    }
}

class BrowserSelect extends Component {
    constructor(props, context) {
        super(props, context);
        this.state = {
            inputValue: ""
        };
    }
    static propTypes = {
        children: PropTypes.array.isRequired,
        className: PropTypes.string,
        value: PropTypes.any,
        onChange: PropTypes.func.isRequired,
        searchProp: PropTypes.string,
        searchCaseInsensitive: PropTypes.bool,
        isInitiallyOpen: PropTypes.bool,
        placeholder: PropTypes.string
    }
    static defaultProps = {
        className: "",
    }

    isSelected(otherValue) {
        const { value } = this.props;
        return (value === otherValue || ((value == null || value === "") && (otherValue == null || otherValue === "")))
    }

    render() {
        const { className, children, value, onChange, searchProp, searchCaseInsensitive, isInitiallyOpen, placeholder } = this.props;

        let selectedName;
        for (const child of children) {
            if (this.isSelected(child.props.value)) {
                selectedName = child.props.children;
            }
        }
        if (selectedName == null && placeholder) {
            selectedName = placeholder;
        }

        const { inputValue } = this.state;
        let filter = () => true;
        if (searchProp && inputValue) {
            filter = (child) => {
                let childValue = String(child.props[searchProp] || "");
                if (!inputValue) {
                    return false;
                } else if (searchCaseInsensitive) {
                    return childValue.toLowerCase().startsWith(inputValue.toLowerCase())
                } else {
                    return childValue.startsWith(inputValue);
                }
            }
        }

        return (
            <PopoverWithTrigger
                ref="popover"
                className={className}
                triggerElement={
                    <div className={"flex align-center " + (!value ? " text-grey-3" : "")}>
                        <span className="mr1">{selectedName}</span>
                        <Icon className="flex-align-right" name="chevrondown" size={12} />
                    </div>
                }
                triggerClasses={cx("AdminSelect", className)}
                verticalAttachments={["top"]}
                isInitiallyOpen={isInitiallyOpen}
            >
                <div className="flex flex-column">
                    { searchProp &&
                        <input
                            className="AdminSelect m1 flex-full"
                            value={inputValue}
                            onChange={(e) => this.setState({ inputValue: e.target.value })}
                            autoFocus
                        />
                    }
                    <div className="ColumnarSelector-column scroll-y" onClick={(e) => e.stopPropagation()}>
                        {children.filter(filter).map(child =>
                            React.cloneElement(child, {
                                selected: this.isSelected(child.props.value),
                                onClick: () => {
                                    if (!child.props.disabled) {
                                        onChange({ target: { value: child.props.value }});
                                    }
                                    this.refs.popover.close()
                                }
                            })
                        )}
                    </div>
                </div>
            </PopoverWithTrigger>
        );
    }
}

export class Option extends Component {
    static propTypes = {
        children: PropTypes.any,
        selected: PropTypes.bool,
        disabled: PropTypes.bool,
        onClick: PropTypes.func
    };

    render() {
        const { children, selected, disabled, onClick } = this.props;
        return (
            <div
                onClick={onClick}
                className={cx("ColumnarSelector-row flex no-decoration", {
                    "ColumnarSelector-row--selected": selected,
                    "disabled": disabled
                })}
            >
                <Icon name="check"  size={14}/>
                {children}
            </div>
        );
    }
}

class LegacySelect extends Component {
    static propTypes = {
        value: PropTypes.any,
        options: PropTypes.array.isRequired,
        placeholder: PropTypes.string,
        onChange: PropTypes.func,
        optionNameFn: PropTypes.func,
        optionValueFn: PropTypes.func,
        className: PropTypes.string,
<<<<<<< HEAD
        isInitiallyOpen: PropTypes.bool,
=======
        //TODO: clean up hardcoded "AdminSelect" class on trigger to avoid this workaround
        triggerClasses: PropTypes.string
>>>>>>> 4ef49905
    };

    static defaultProps = {
        placeholder: "",
        optionNameFn: (option) => option.name,
        optionValueFn: (option) => option,
        isInitiallyOpen: false,
    };

    toggle() {
        this.refs.popover.toggle();
    }

    render() {
        const { className, value, onChange, options, optionNameFn, optionValueFn, placeholder, isInitiallyOpen } = this.props;

        var selectedName = value ? optionNameFn(value) : placeholder;

        var triggerElement = (
            <div className={"flex align-center " + (!value ? " text-grey-3" : "")}>
                <span className="mr1">{selectedName}</span>
                <Icon className="flex-align-right" name="chevrondown" size={12}/>
            </div>
        );

        var sections = {};
        options.forEach(function (option) {
            var sectionName = option.section || "";
            sections[sectionName] = sections[sectionName] || { title: sectionName || undefined, items: [] };
            sections[sectionName].items.push(option);
        });
        sections = Object.keys(sections).map((sectionName) => sections[sectionName]);

        var columns = [
            {
                selectedItem: value,
                sections: sections,
                itemTitleFn: optionNameFn,
                itemDescriptionFn: (item) => item.description,
                itemSelectFn: (item) => {
                    onChange(optionValueFn(item))
                    this.toggle();
                }
            }
        ];

        return (
            <PopoverWithTrigger
                ref="popover"
                className={className}
                triggerElement={triggerElement}
<<<<<<< HEAD
                triggerClasses={"AdminSelect " + (className || "")}
                isInitiallyOpen={isInitiallyOpen}
=======
                triggerClasses={this.props.triggerClasses || cx("AdminSelect", this.props.className)}
>>>>>>> 4ef49905
            >
                <div onClick={(e) => e.stopPropagation()}>
                    <ColumnarSelector
                        columns={columns}
                    />
                </div>
            </PopoverWithTrigger>
        );
    }
}<|MERGE_RESOLUTION|>--- conflicted
+++ resolved
@@ -151,12 +151,9 @@
         optionNameFn: PropTypes.func,
         optionValueFn: PropTypes.func,
         className: PropTypes.string,
-<<<<<<< HEAD
         isInitiallyOpen: PropTypes.bool,
-=======
         //TODO: clean up hardcoded "AdminSelect" class on trigger to avoid this workaround
         triggerClasses: PropTypes.string
->>>>>>> 4ef49905
     };
 
     static defaultProps = {
@@ -208,12 +205,8 @@
                 ref="popover"
                 className={className}
                 triggerElement={triggerElement}
-<<<<<<< HEAD
-                triggerClasses={"AdminSelect " + (className || "")}
+                triggerClasses={this.props.triggerClasses || cx("AdminSelect", this.props.className)}
                 isInitiallyOpen={isInitiallyOpen}
-=======
-                triggerClasses={this.props.triggerClasses || cx("AdminSelect", this.props.className)}
->>>>>>> 4ef49905
             >
                 <div onClick={(e) => e.stopPropagation()}>
                     <ColumnarSelector

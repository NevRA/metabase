/* eslint-disable react/prop-types */
import React from "react";
import PropTypes from "prop-types";

import { connect } from "react-redux";
import { createSelector } from "reselect";
import { reduxForm, getValues, initialize, change } from "redux-form";
import { getIn, assocIn } from "icepick";
import _ from "underscore";
import { t } from "ttag";

import CustomForm from "metabase/components/form/CustomForm";
import StandardForm from "metabase/components/form/StandardForm";

export {
  CustomFormField as FormField,
  CustomFormSubmit as FormSubmit,
  CustomFormMessage as FormMessage,
  CustomFormFooter as FormFooter,
  CustomFormSection as FormSection,
} from "metabase/components/form/CustomForm";

type FormFieldName = string;
type FormFieldTitle = string;
type FormFieldDescription = string;
type FormFieldType =
  | "input"
  | "password"
  | "select"
  | "text"
  | "color"
  | "hidden"
  | "collection"
  | "snippetCollection";

type FormValue = any;
type FormError = string;
type FormValues = { [name: FormFieldName]: FormValue };
type FormErrors = { [name: FormFieldName]: FormError };

export type FormFieldDefinition = {
  name: FormFieldName,
  type?: FormFieldType,
  title?: FormFieldTitle,
  description?: FormFieldDescription,
  initial?: FormValue | (() => FormValue),
  normalize?: (value: FormValue) => FormValue,
  validate?: (value: FormValue, props: FormProps) => ?FormError | boolean,
  readOnly?: boolean,
};

export type FormDefinition = {
  fields:
    | ((values: FormValues) => FormFieldDefinition[])
    // $FlowFixMe
    | FormFieldDefinition[],
  // $FlowFixMe
  initial?: FormValues | (() => FormValues),
  normalize?: (values: FormValues) => FormValues,
  validate?: (values: FormValues, props: FormProps) => FormErrors,
};

type FormObject = {
  fields: (values: FormValues) => FormFieldDefinition[],
  fieldNames: (values: FormValues) => FormFieldName[],
  initial: () => FormValues,
  normalize: (values: FormValues) => FormValues,
  validate: (values: FormValues, props: FormProps) => FormErrors,
  disablePristineSubmit?: boolean,
};

type FormProps = {
  values?: FormValues,
};

type Props = {
  form: FormDefinition,
  initialValues?: ?FormValues,
  formName?: string,
  onSubmit: (values: FormValues) => Promise<any>,
<<<<<<< HEAD
  formComponent?: React.Component,
=======
  onSubmitSuccess: (action: any) => Promise<any>,
  formComponent?: React$Component<any, any, any>,
  dispatch: Function,
  values: FormValues,
>>>>>>> 24efaeae
};

type State = {
  inlineFields: { [name: FormFieldName]: FormFieldDefinition },
};

type SubmitState = {
  submitting: boolean,
  failed: boolean,
  result: any,
};

let FORM_ID = 0;
// use makeMapStateToProps so each component gets it's own unique formId
const makeMapStateToProps = () => {
  const formId = FORM_ID++;
  return (state, ownProps) => {
    const formName = ownProps.formName || `form_${formId}`;
    return {
      formName: formName,
      values: getValues(state.form[formName]),
    };
  };
};

const ReduxFormComponent = reduxForm()(
  ({ handleSubmit, submitState, ...props }) => {
    const FormComponent =
      props.formComponent || (props.children ? CustomForm : StandardForm);
    return (
      <FormComponent
        {...props}
        handleSubmit={async (...args) => {
          await handleSubmit(...args);
          // normally handleSubmit swallows the result/error, but we want to make it available to things like ActionButton
          if (submitState.failed) {
            throw submitState.result;
          } else {
            return submitState.result;
          }
        }}
      />
    );
  },
);

@connect(makeMapStateToProps)
export default class Form extends React.Component {
  props: Props;
  state: State;

  _state: SubmitState = {
    submitting: false,
    failed: false,
    result: undefined,
  };

  _getFormDefinition: () => FormDefinition;
  _getFormObject: () => FormObject;
  _getInitialValues: () => FormValues;
  _getFieldNames: () => FormFieldName[];

  constructor(props: Props) {
    super(props);

    this.state = {
      // fields defined via child FormField elements
      inlineFields: {},
    };

    // memoized functions
    const getFormDefinition = createSelector(
      [
        (state, props) => props.form,
        (state, props) => props.validate,
        (state, props) => props.initial,
        (state, props) => props.normalize,
        (state, props) => props.fields,
        (state, props) => state.inlineFields,
      ],
      (form, validate, initial, normalize, fields, inlineFields) => {
        // use props.form if provided, otherwise generate from props.{fields,initial,validate,normalize}
        const formDef = form || {
          validate,
          initial,
          normalize,
          fields: fields || Object.values(inlineFields),
        };
        return {
          ...formDef,
          fields: (...args) =>
            // merge inlineFields in
            getValue(formDef.fields, ...args).map(fieldDef => ({
              ...fieldDef,
              ...inlineFields[fieldDef.name],
            })),
        };
      },
    );
    const getFormObject = createSelector(
      [getFormDefinition],
      formDef => makeFormObject(formDef),
    );
    const getInitialValues = createSelector(
      [
        getFormObject,
        (state, props) => props.initialValues || {},
        (state, props) => props.values || {},
      ],
      (formObject, initialValues, values) => {
        const formInitialValues = formObject.initial(values);
        // merge nested fields: {details: {foo: 123}} + {details: {bar: 321}} => {details: {foo: 123, bar: 321}}
        const merged = {};
        for (const k of Object.keys(initialValues)) {
          if (
            typeof initialValues[k] === "object" &&
            typeof formInitialValues[k] === "object"
          ) {
            merged[k] = { ...formInitialValues[k], ...initialValues[k] };
          }
        }
        return {
          ...initialValues,
          ...formInitialValues,
          ...merged,
        };
      },
    );
    const getFieldNames = createSelector(
      [getFormObject, getInitialValues, (state, props) => props.values || {}],
      (formObject, initialValues, values) =>
        formObject.fieldNames({
          ...initialValues,
          ...values,
        }),
    );
    this._getFormObject = () => getFormObject(this.state, this.props);
    this._getFormDefinition = () => getFormDefinition(this.state, this.props);
    this._getInitialValues = () => getInitialValues(this.state, this.props);
    this._getFieldNames = () => getFieldNames(this.state, this.props);
  }

  static propTypes = {
    form: PropTypes.object,
    onSubmit: PropTypes.func.isRequired,
    initialValues: PropTypes.object,
    formName: PropTypes.string,
  };

  static childContextTypes = {
    registerFormField: PropTypes.func,
    unregisterFormField: PropTypes.func,
    fieldNames: PropTypes.array,
  };

  componentDidUpdate(prevProps: Props, prevState: State) {
    // HACK: when new fields are added they aren't initialized with their intialValues, so we have to force it here:
    const newFields = _.difference(
      Object.keys(this.state.inlineFields),
      Object.keys(prevState.inlineFields),
    );
    if (newFields.length > 0) {
      this.props.dispatch(
        initialize(this.props.formName, this._getInitialValues(), newFields),
      );
    }
  }

  _registerFormField = (field: FormFieldDefinition) => {
    if (!_.isEqual(this.state.inlineFields[field.name], field)) {
      // console.log("_registerFormField", field.name);
      this.setState(prevState =>
        assocIn(prevState, ["inlineFields", field.name], field),
      );
    }
  };

  _unregisterFormField = (field: FormFieldDefinition) => {
    if (this.state.inlineFields[field.name]) {
      // console.log("_unregisterFormField", field.name);
      // this.setState(prevState =>
      //   dissocIn(prevState, ["inlineFields", field.name]),
      // );
    }
  };

  getChildContext() {
    return {
      registerFormField: this._registerFormField,
      unregisterFormField: this._unregisterFormField,
    };
  }

  _validate = (values: FormValues, props: any) => {
    // HACK: clears failed state for global error
    if (!this._state.submitting && this._state.failed) {
      this._state.failed = false;
      props.stopSubmit();
    }
    const formObject = this._getFormObject();
    return formObject.validate(values, props);
  };

  _onSubmit = async (values: FormValues) => {
    const formObject = this._getFormObject();
    // HACK: clears failed state for global error
    this._state.submitting = true;
    try {
      const normalized = formObject.normalize(values);
      return (this._state.result = await this.props.onSubmit(normalized));
    } catch (error) {
      console.error("Form submission error", error);
      this._state.failed = true;
      this._state.result = error;
      // redux-form expects { "FIELD NAME": "FIELD ERROR STRING" } or {"_error": "GLOBAL ERROR STRING" }
      if (error && error.data && error.data.errors) {
        try {
          // HACK: blur the current element to ensure we show the error
          document.activeElement.blur();
        } catch (e) {}
        // if there are errors for fields we don't know about then inject a generic top-level _error key
        const fieldNames = new Set(this._getFieldNames());
        const errorNames = Object.keys(error.data.errors);
        const hasUnknownFields = errorNames.some(name => !fieldNames.has(name));
        throw {
          _error: hasUnknownFields ? t`An error occurred` : null,
          ...error.data.errors,
        };
      } else if (error) {
        throw {
          _error: error.data.message || error.data,
        };
      }
    } finally {
      setTimeout(() => (this._state.submitting = false));
    }
  };

  _handleSubmitSuccess = async (action: any) => {
    await this.props.onSubmitSuccess(action);
    this.props.dispatch(
      initialize(this.props.formName, this.props.values, this._getFieldNames()),
    );
  };

  _handleChangeField = (fieldName: FormFieldName, value: FormValue) => {
    return this.props.dispatch(change(this.props.formName, fieldName, value));
  };

  render() {
    // eslint-disable-next-line
    const { formName } = this.props;
    const formObject = this._getFormObject();
    const initialValues = this._getInitialValues();
    const fieldNames = this._getFieldNames();
    return (
      <ReduxFormComponent
        {...this.props}
        overwriteOnInitialValuesChange={false}
        formObject={formObject}
        // redux-form props:
        form={formName}
        fields={fieldNames}
        initialValues={initialValues}
        validate={this._validate}
        onSubmit={this._onSubmit}
        onSubmitSuccess={this._handleSubmitSuccess}
        onChangeField={this._handleChangeField}
        // HACK: _state is a mutable object so we can pass by reference into the ReduxFormComponent
        submitState={this._state}
      />
    );
  }
}

// returns a function that takes an object
// apply the top level method (if any) to the whole object
// then apply each field's method (if any) to each value in object, setting the result if not undefined
//
// equivalent examples:
//
// form.initial is { foo: "bar" }
// form.initial is () => ({ foo: "bar" })
// form.fields[0] is { name: "foo", initial: "bar" }
// form.fields[0] is { name: "foo", initial: () => "bar" }
//
function makeFormMethod(
  form: FormObject,
  methodName: string,
  defaultValues: any = {},
  mergeFn,
) {
  const originalMethod = form[methodName];
  form[methodName] = (object, ...args) => {
    // make a copy
    const values = {
      ...(getValue(originalMethod, object, ...args) ||
        getValue(defaultValues, object, ...args)),
    };
    for (const field of form.fields(object)) {
      const value = getValue(
        field[methodName],
        object && getValueAtPath(object, field.name),
        ...args,
      );
      if (value !== undefined) {
        setValueAtPath(values, field.name, value, mergeFn);
      }
    }
    return values;
  };
}
// if the first arg is a function, call it, otherwise return it.
function getValue(fnOrValue, ...args): any {
  return typeof fnOrValue === "function" ? fnOrValue(...args) : fnOrValue;
}
function makeFormObject(formDef: FormDefinition): FormObject {
  const form = {
    ...formDef,
    fields: values => getValue(formDef.fields, values),
    fieldNames: values => [
      "id",
      ...form.fields(values).map(field => field.name),
    ],
  };
  // for validating the object, or individual values
  makeFormMethod(form, "validate", {}, (a, b) =>
    [a, b].filter(a => a).join(", "),
  );
  // for getting the initial values object, or getting individual values
  makeFormMethod(form, "initial");
  // for normalizeing the object before submitting, or normalizeing individual values
  makeFormMethod(form, "normalize", object => object);
  makeFormMethod(form, "hidden");
  return form;
}

function getObjectPath(path) {
  return typeof path === "string" ? path.split(".") : path;
}

function getValueAtPath(object, path) {
  return getIn(object, getObjectPath(path));
}
function setValueAtPath(object, path, value, mergeFn = (a, b) => b) {
  path = getObjectPath(path);
  for (let i = 0; i < path.length; i++) {
    if (i === path.length - 1) {
      object[path[i]] = mergeFn(object[path[i]], value);
    } else {
      object = object[path[i]] = object[path[i]] || {};
    }
  }
}<|MERGE_RESOLUTION|>--- conflicted
+++ resolved
@@ -78,14 +78,10 @@
   initialValues?: ?FormValues,
   formName?: string,
   onSubmit: (values: FormValues) => Promise<any>,
-<<<<<<< HEAD
+  onSubmitSuccess: (action: any) => Promise<any>,
   formComponent?: React.Component,
-=======
-  onSubmitSuccess: (action: any) => Promise<any>,
-  formComponent?: React$Component<any, any, any>,
   dispatch: Function,
   values: FormValues,
->>>>>>> 24efaeae
 };
 
 type State = {

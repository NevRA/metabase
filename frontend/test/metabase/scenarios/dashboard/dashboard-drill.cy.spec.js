--- conflicted
+++ resolved
@@ -402,25 +402,10 @@
 
     cy.createQuestion({
       name: "13785",
-<<<<<<< HEAD
       query: {
         "source-table": REVIEWS_ID,
         aggregation: [["count"]],
-        breakout: [
-          ["datetime-field", ["field-id", REVIEWS.CREATED_AT], "month"],
-        ],
-=======
-      dataset_query: {
-        database: 1,
-        query: {
-          "source-table": REVIEWS_ID,
-          aggregation: [["count"]],
-          breakout: [
-            ["field", REVIEWS.CREATED_AT, { "temporal-unit": "month" }],
-          ],
-        },
-        type: "query",
->>>>>>> 68d55143
+        breakout: [["field", REVIEWS.CREATED_AT, { "temporal-unit": "month" }]],
       },
       display: "bar",
     }).then(({ body: { id: QUESTION_ID } }) => {

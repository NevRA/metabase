--- conflicted
+++ resolved
@@ -790,7 +790,6 @@
     cy.findByText("Rye").should("not.exist");
   });
 
-<<<<<<< HEAD
   it("should filter using IsNull() and IsEmpty()", () => {
     openReviewsTable({ mode: "notebook" });
     cy.findByText("Filter").click();
@@ -895,13 +894,7 @@
     );
   });
 
-  it.skip("should handle multi-level aggregations with filter is the last position (metabase#14872)", () => {
-    cy.server();
-    cy.route("POST", "/api/dataset").as("dataset");
-
-=======
   it.skip("shuld convert negative filter to custom expression (metabase#14880)", () => {
->>>>>>> 0593345b
     visitQuestionAdhoc({
       dataset_query: {
         type: "query",

import {
  restore,
  signInAsAdmin,
  popover,
  openOrdersTable,
  withSampleDataset,
} from "__support__/cypress";

// test various entry points into the query builder

describe("scenarios > question > new", () => {
  before(restore);
  beforeEach(signInAsAdmin);

  describe("browse data", () => {
    it("should load orders table and summarize", () => {
      cy.visit("/");
      cy.contains("Browse Data").click();
      cy.contains("Sample Dataset").click();
      cy.contains("Orders").click();
      cy.contains("37.65");
    });
  });

  describe("ask a (simple) question", () => {
    it("should load orders table", () => {
      cy.visit("/");
      cy.contains("Ask a question").click();
      cy.contains("Simple question").click();
      cy.contains("Sample Dataset").click();
      cy.contains("Orders").click();
      cy.contains("37.65");
    });

    it.skip("should remove `/notebook` from URL when converting question to SQL/Native (metabase#12651)", () => {
      cy.server();
      cy.route("POST", "/api/dataset").as("dataset");
      openOrdersTable();
      cy.wait("@dataset");
      cy.url().should("include", "question#");
      // Isolate icons within "QueryBuilder" scope because there is also `.Icon-sql` in top navigation
      cy.get(".QueryBuilder .Icon-notebook").click();
      cy.url().should("include", "question/notebook#");
      cy.get(".QueryBuilder .Icon-sql").click();
      cy.findByText("Convert this question to SQL").click();
      cy.url().should("include", "question#");
    });

<<<<<<< HEAD
    it.skip("should correctly choose between 'Object Detail' and 'Table (metabase#13717)", () => {
      withSampleDataset(({ ORDERS }) => {
        // set ID to `No special type`
        cy.request("PUT", `/api/field/${ORDERS.ID}`, {
          special_type: null,
        });
        // set Quantity to `Entity Key`
        cy.request("PUT", `/api/field/${ORDERS.QUANTITY}`, {
          special_type: "type/PK",
        });
      });

      openOrdersTable();
      // this url check is just to give some time for the render to finish
      cy.url().should("include", "/question#");

      cy.get(".TableInteractive-cellWrapper--lastColumn") // Quantity (last in the default order for Sample Dataset)
        .eq(1) // first table body cell
        .should("contain", 2) // quantity for order ID#1
        .click();

      cy.log(
        "**Reported at v0.34.3 - v0.37.0.2 / probably was always like this**",
      );
      cy.log(
        "**It should display the table with all orders with the selected quantity.**",
      );
      cy.findByText("Fantastic Wool Shirt"); // order ID#3 with the same quantity
=======
    it.skip("should display date granularity on Summarize when opened from saved question (metabase#11439)", () => {
      // save "Orders" as question
      cy.request("POST", "/api/card", {
        name: "11439",
        dataset_query: {
          database: 1,
          query: { "source-table": 2 },
          type: "query",
        },
        type: "query",
        display: "table",
        visualization_settings: {},
      });
      // it is essential for this repro to find question following these exact steps
      // (for example, visiting `/collection/root` would yield different result)
      cy.visit("/");
      cy.findByText("Ask a question").click();
      cy.findByText("Simple question").click();
      cy.findByText("Saved Questions").click();
      cy.findByText("11439").click();
      cy.findByText("Summarize").click();
      cy.findByText("Group by")
        .parent()
        .within(() => {
          cy.log("**Reported failing since v0.33.5.1**");
          cy.log(
            "**Marked as regression of [#10441](https://github.com/metabase/metabase/issues/10441)**",
          );
          cy.findByText("Created At")
            .closest(".List-item")
            .contains("by month")
            .click();
        });
      // this step is maybe redundant since it fails to even find "by month"
      cy.findByText("Hour of day");
>>>>>>> c607ce23
    });
  });

  describe("ask a (custom) question", () => {
    it("should load orders table", () => {
      cy.visit("/");
      cy.contains("Ask a question").click();
      cy.contains("Custom question").click();
      cy.contains("Sample Dataset").click();
      cy.contains("Orders").click();
      cy.contains("Visualize").click();
      cy.contains("37.65");
    });

    it("should allow using `Custom Expression` in orders metrics (metabase#12899)", () => {
      // go straight to "orders" in custom questions
      cy.visit("/question/new?database=1&table=2&mode=notebook");
      cy.findByText("Summarize").click();
      popover()
        .contains("Custom Expression")
        .click();
      popover().within(() => {
        cy.get("[contentEditable=true]").type("2 * Max([Total])");
        cy.findByPlaceholderText("Name (required)").type("twice max total");
        cy.findByText("Done").click();
      });
      cy.findByText("Visualize").click();
      cy.findByText("604.96");
    });

    it.skip("should keep manually entered parenthesis intact (metabase#13306)", () => {
      const FORMULA =
        "Sum([Total]) / (Sum([Product → Price]) * Average([Quantity]))";

      cy.visit("/question/new?database=1&table=2&mode=notebook");
      cy.findByText("Summarize").click();
      popover()
        .contains("Custom Expression")
        .click();
      popover().within(() => {
        cy.get("[contentEditable=true]")
          .type(FORMULA)
          .blur();

        cy.log("**Fails after blur in v0.36.6**");
        // Implicit assertion
        cy.get("[contentEditable=true]").contains(FORMULA);
      });
    });

    it.skip("distinct inside custom expression should suggest non-numeric types (metabase#13469)", () => {
      // go directly to custom question in "Reviews" table
      cy.visit("/question/new?database=1&table=4&mode=notebook");
      cy.findByText("Summarize").click();
      popover()
        .contains("Custom Expression")
        .click();

      cy.get("[contentEditable=true]")
        .click()
        .type("Distinct([R");

      cy.log(
        "**The point of failure for ANY non-numeric value reported in v0.36.4**",
      );
      // the default type for "Reviewer" is "No special type"
      cy.findByText("Fields")
        .parent()
        .contains("Reviewer");
    });

    it.skip("summarizing by distinct datetime should allow granular selection (metabase#13098)", () => {
      // Go straight to orders table in custom questions
      cy.visit("/question/new?database=1&table=2&mode=notebook");

      cy.findByText("Summarize").click();
      popover().within(() => {
        cy.findByText("Number of distinct values of ...").click();
        cy.log(
          "**Test fails at this point as there isn't an extra field next to 'Created At'**",
        );
        // instead of relying on DOM structure that might change
        // (i.e. find "Created At" -> parent -> parent -> parent -> find "by month")
        // access it directly from the known common parent
        cy.get(".List-item")
          .contains("by month")
          .click({ force: true });
      });
      // this should be among the granular selection choices
      cy.findByText("Hour of day").click();
    });

    it.skip("trend visualization should work regardless of column order (metabase#13710)", () => {
      cy.server();
      withSampleDataset(({ ORDERS }) => {
        cy.request("POST", "/api/card", {
          name: "13710",
          dataset_query: {
            database: 1,
            query: {
              "source-table": 2,
              breakout: [
                ["field-id", ORDERS.QUANTITY],
                ["datetime-field", ["field-id", ORDERS.CREATED_AT], "month"],
              ],
            },
            type: "query",
          },
          display: "smartscalar",
          visualization_settings: {},
        }).then(({ body: { id: questionId } }) => {
          cy.route("POST", `/api/card/${questionId}/query`).as("cardQuery");

          cy.visit(`/question/${questionId}`);
          cy.findByText("13710");

          cy.wait("@cardQuery");
          cy.log("**Reported failing on v0.35 - v0.37.0.2**");
          cy.log("**Bug: showing blank visualization**");
          cy.get(".ScalarValue").contains("33");
        });
      });
    });
  });
});<|MERGE_RESOLUTION|>--- conflicted
+++ resolved
@@ -46,7 +46,6 @@
       cy.url().should("include", "question#");
     });
 
-<<<<<<< HEAD
     it.skip("should correctly choose between 'Object Detail' and 'Table (metabase#13717)", () => {
       withSampleDataset(({ ORDERS }) => {
         // set ID to `No special type`
@@ -75,7 +74,8 @@
         "**It should display the table with all orders with the selected quantity.**",
       );
       cy.findByText("Fantastic Wool Shirt"); // order ID#3 with the same quantity
-=======
+    });
+
     it.skip("should display date granularity on Summarize when opened from saved question (metabase#11439)", () => {
       // save "Orders" as question
       cy.request("POST", "/api/card", {
@@ -111,7 +111,6 @@
         });
       // this step is maybe redundant since it fails to even find "by month"
       cy.findByText("Hour of day");
->>>>>>> c607ce23
     });
   });
 

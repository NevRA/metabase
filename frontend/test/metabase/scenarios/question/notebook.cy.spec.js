import {
  createNativeQuestion,
  restore,
  signInAsAdmin,
  openOrdersTable,
  openProductsTable,
  popover,
  modal,
  visitQuestionAdhoc,
} from "__support__/cypress";

import { SAMPLE_DATASET } from "__support__/cypress_sample_dataset";

const {
  ORDERS,
  ORDERS_ID,
  PRODUCTS,
  PRODUCTS_ID,
  PEOPLE,
  PEOPLE_ID,
  REVIEWS,
  REVIEWS_ID,
} = SAMPLE_DATASET;

describe("scenarios > question > notebook", () => {
  beforeEach(() => {
    restore();
    signInAsAdmin();
  });

  it.skip("shouldn't offer to save the question when there were no changes (metabase#13470)", () => {
    openOrdersTable();
    // save question initially
    cy.findByText("Save").click();
    cy.get(".ModalBody")
      .contains("Save")
      .click();
    cy.findByText("Not now").click();
    // enter "notebook" and visualize without changing anything
    cy.icon("notebook").click();
    cy.findByText("Visualize").click();

    // there were no changes to the question, so we shouldn't have the option to "Save"
    cy.findByText("Save").should("not.exist");
  });

  it("should allow post-aggregation filters", () => {
    // start a custom question with orders
    cy.visit("/question/new");
    cy.contains("Custom question").click();
    cy.contains("Sample Dataset").click();
    cy.contains("Orders").click();

    // count orders by user id, filter to the one user with 46 orders
    cy.contains("Pick the metric").click();
    popover().within(() => {
      cy.findByText("Count of rows").click();
    });
    cy.contains("Pick a column to group by").click();
    popover().within(() => {
      cy.contains("User ID").click();
    });
    cy.icon("filter").click();
    popover().within(() => {
      cy.icon("int").click();
      cy.get("input").type("46");
      cy.contains("Add filter").click();
    });
    cy.contains("Visualize").click();
    cy.contains("2372"); // user's id in the table
    cy.contains("Showing 1 row"); // ensure only one user was returned
  });

  it.skip("should show the original custom expression filter field on subsequent click (metabase#14726)", () => {
    cy.server();
    cy.route("POST", "/api/dataset").as("dataset");

    visitQuestionAdhoc({
      dataset_query: {
        database: 1,
        query: {
          "source-table": ORDERS_ID,
          filter: ["between", ["field", ORDERS.ID, null], 96, 97],
        },
        type: "query",
      },
      display: "table",
    });

    cy.wait("@dataset");
    cy.findByText("ID 96 97").click();
    cy.get("[contenteditable='true']").contains("between([ID], 96, 97)");
  });

  it("should show the correct number of function arguments in a custom expression", () => {
    openProductsTable({ mode: "notebook" });
    cy.findByText("Filter").click();
    cy.findByText("Custom Expression").click();
    cy.get("[contenteditable='true']")
      .click()
      .clear()
      .type("contains([Category])", { delay: 50 });
    cy.findAllByRole("button", { name: "Done" })
      .should("not.be.disabled")
      .click();
    cy.contains(/^Function contains expects 2 arguments/i);
  });

  describe("joins", () => {
    it("should allow joins", () => {
      // start a custom question with orders
      cy.visit("/question/new");
      cy.contains("Custom question").click();
      cy.contains("Sample Dataset").click();
      cy.contains("Orders").click();

      // join to Reviews on orders.product_id = reviews.product_id
      cy.icon("join_left_outer").click();
      popover()
        .contains("Reviews")
        .click();
      popover()
        .contains("Product ID")
        .click();
      popover()
        .contains("Product ID")
        .click();

      // get the average rating across all rows (not a useful metric)
      cy.contains("Pick the metric you want to see").click();
      popover()
        .contains("Average of")
        .click();
      popover()
        .find(".Icon-join_left_outer")
        .click();
      popover()
        .contains("Rating")
        .click();
      cy.contains("Visualize").click();
      cy.contains("Orders + Reviews");
      cy.contains("3");
    });

    it("should allow post-join filters (metabase#12221)", () => {
      cy.log("Start a custom question with Orders");
      cy.visit("/question/new");
      cy.contains("Custom question").click();
      cy.contains("Sample Dataset").click();
      cy.contains("Orders").click();

      cy.log("Join to People table using default settings");
      cy.icon("join_left_outer ").click();
      cy.contains("People").click();
      cy.contains("Orders + People");
      cy.contains("Visualize").click();
      cy.contains("Showing first 2,000");

      cy.log("Attempt to filter on the joined table");
      cy.contains("Filter").click();
      cy.contains("Email").click();
      cy.contains("People – Email");
      cy.get('[placeholder="Search by Email"]').type("wolf.");
      cy.contains("wolf.dina@yahoo.com").click();
      cy.contains("Add filter").click();
      cy.contains("Showing 1 row");
    });

    it("should join on field literals", () => {
      // create two native questions
      createNativeQuestion("question a", "select 'foo' as a_column");
      createNativeQuestion("question b", "select 'foo' as b_column");

      // start a custom question with question a
      cy.visit("/question/new");
      cy.findByText("Custom question").click();
      cy.findByText("Saved Questions").click();
      cy.findByText("question a").click();

      // join to question b
      cy.icon("join_left_outer").click();
      popover().within(() => {
        cy.findByText("Sample Dataset").click();
        cy.findByText("Saved Questions").click();
        cy.findByText("question b").click();
      });

      // select the join columns
      popover().within(() => cy.findByText("A_COLUMN").click());
      popover().within(() => cy.findByText("B_COLUMN").click());

      cy.findByText("Visualize").click();
      cy.queryByText("Visualize").then($el => cy.wrap($el).should("not.exist")); // wait for that screen to disappear to avoid "multiple elements" errors

      // check that query worked
      cy.findByText("question a + question b");
      cy.findByText("A_COLUMN");
      cy.findByText("Question 5 → B Column");
      cy.findByText("Showing 1 row");
    });

    it("should allow joins based on saved questions (metabase#13000)", () => {
      // pass down a joined question alias
      joinTwoSavedQuestions("13000");
    });

    // NOTE: - This repro is really tightly coupled to the `joinTwoSavedQuestions()` function.
    //       - Be extremely careful when changing any of the steps within that function.
    //       - The alternative approach would have been to write one longer repro instead of two separate ones.
    it.skip("joined questions should create custom column (metabase#13649)", () => {
      // pass down a joined question alias
      joinTwoSavedQuestions("13649");

      // add a custom column on top of the steps from the #13000 repro which was simply asserting
      // that a question could be made by joining two previously saved questions
      cy.findByText("Custom column").click();
      popover().within(() => {
        cy.get("[contenteditable='true']").type(
          // reference joined question by previously set alias
          "[13649 → Sum of Rating] / [Sum of Rating]",
        );
        cy.findByPlaceholderText("Something nice and descriptive")
          .click()
          .type("Sum Divide");

        cy.findAllByRole("button")
          .contains("Done")
          .should("not.be.disabled")
          .click();
      });
      cy.route("POST", "/api/dataset").as("visualization");
      cy.findByText("Visualize").click();

      cy.wait("@visualization").then(xhr => {
        expect(xhr.response.body.error).not.to.exist;
      });
      cy.findByText("Sum Divide");
    });

    it("should show correct column title with foreign keys (metabase#11452)", () => {
      // (Orders join Reviews on Product ID)
      openOrdersTable();
      cy.icon("notebook").click();
      cy.findByText("Join data").click();
      cy.findByText("Reviews").click();
      cy.findByText("Product ID").click();
      popover().within(() => {
        cy.findByText("Product ID").click();
      });

      cy.log("It shouldn't use FK for a column title");
      cy.findByText("Summarize").click();
      cy.findByText("Pick a column to group by").click();

      // NOTE: Since there is no better way to "get" the element we need, below is a representation of the current DOM structure.
      //       This can also be useful because some future DOM changes could easily introduce a flake.
      //  the common parent
      //    wrapper for the icon
      //      the actual svg icon with the class `.Icon-join_left_outer`
      //    h3.List-section-title with the text content we're actually testing
      popover().within(() => {
        cy.icon("join_left_outer")
          .parent()
          .next()
          // NOTE from Flamber's warning:
          // this name COULD be "normalized" to "Review - Product" instead of "Reviews - Products" - that's why we use Regex match here
          .invoke("text")
          .should("match", /reviews? - products?/i);
      });
    });

    it.skip("should join saved questions that themselves contain joins (metabase#12928)", () => {
      // Save Question 1
      cy.createQuestion({
        name: "12928_Q1",
<<<<<<< HEAD
        query: {
          "source-table": ORDERS_ID,
          aggregation: [["count"]],
          breakout: [
            ["joined-field", "Products", ["field-id", PRODUCTS.CATEGORY]],
            ["joined-field", "People - User", ["field-id", PEOPLE.SOURCE]],
          ],
          joins: [
            {
              alias: "Products",
              condition: [
                "=",
                ["field-id", ORDERS.PRODUCT_ID],
                ["joined-field", "Products", ["field-id", PRODUCTS.ID]],
              ],
              fields: "all",
              "source-table": PRODUCTS_ID,
            },
            {
              alias: "People - User",
              condition: [
                "=",
                ["field-id", ORDERS.USER_ID],
                ["joined-field", "People - User", ["field-id", PEOPLE.ID]],
              ],
              fields: "all",
              "source-table": PEOPLE_ID,
            },
          ],
=======
        dataset_query: {
          database: 1,
          query: {
            "source-table": ORDERS_ID,
            aggregation: [["count"]],
            breakout: [
              ["field", PRODUCTS.CATEGORY, { "join-alias": "Products" }],
              ["field", PEOPLE.SOURCE, { "join-alias": "People - User" }],
            ],
            joins: [
              {
                alias: "Products",
                condition: [
                  "=",
                  ["field", ORDERS.PRODUCT_ID, null],
                  ["field", PRODUCTS.ID, { "join-alias": "Products" }],
                ],
                fields: "all",
                "source-table": PRODUCTS_ID,
              },
              {
                alias: "People - User",
                condition: [
                  "=",
                  ["field", ORDERS.USER_ID, null],
                  ["field", PEOPLE.ID, { "join-alias": "People - User" }],
                ],
                fields: "all",
                "source-table": PEOPLE_ID,
              },
            ],
          },
          type: "query",
>>>>>>> 68d55143
        },
      });

      // Save Question 2
      cy.createQuestion({
        name: "12928_Q2",
<<<<<<< HEAD
        query: {
          "source-table": REVIEWS_ID,
          aggregation: [["avg", ["field-id", REVIEWS.RATING]]],
          breakout: [
            ["joined-field", "Products", ["field-id", PRODUCTS.CATEGORY]],
          ],
          joins: [
            {
              alias: "Products",
              condition: [
                "=",
                ["field-id", REVIEWS.PRODUCT_ID],
                ["joined-field", "Products", ["field-id", PRODUCTS.ID]],
              ],
              fields: "all",
              "source-table": PRODUCTS_ID,
            },
          ],
=======
        dataset_query: {
          database: 1,
          query: {
            "source-table": REVIEWS_ID,
            aggregation: [["avg", ["field", REVIEWS.RATING, null]]],
            breakout: [
              ["field", PRODUCTS.CATEGORY, { "join-alias": "Products" }],
            ],
            joins: [
              {
                alias: "Products",
                condition: [
                  "=",
                  ["field", REVIEWS.PRODUCT_ID, null],
                  ["field", PRODUCTS.ID, { "join-alias": "Products" }],
                ],
                fields: "all",
                "source-table": PRODUCTS_ID,
              },
            ],
          },
          type: "query",
>>>>>>> 68d55143
        },
      });

      cy.server();
      cy.route("POST", "/api/dataset").as("dataset");

      // Join two previously saved questions
      cy.visit("/");
      cy.findByText("Ask a question").click();
      cy.findByText("Custom question").click();
      cy.findByText("Saved Questions").click();
      cy.findByText("12928_Q1").click();
      cy.icon("join_left_outer").click();
      popover().within(() => {
        cy.findByText("Sample Dataset").click();
        cy.findByText("Saved Questions").click();
      });
      cy.findByText("12928_Q2").click();
      cy.contains(/Products? → Category/).click();
      popover()
        .contains(/Products? → Category/)
        .click();
      cy.findByText("Visualize").click();

      cy.findByText("12928_Q1 + 12928_Q2");
      cy.log("Reported failing in v1.35.4.1 and `master` on July, 16 2020");
      // TODO: Add a positive assertion once this issue is fixed
      cy.wait("@dataset").then(xhr => {
        expect(xhr.response.body.error).not.to.exist;
      });
    });

    it.skip("should join saved question with sorted metric (metabase#13744)", () => {
      cy.server();
      // create first question based on repro steps in #13744
      cy.createQuestion({
        name: "13744",
<<<<<<< HEAD
        query: {
          "source-table": PRODUCTS_ID,
          aggregation: [["count"]],
          breakout: [["field-id", PRODUCTS.CATEGORY]],
          "order-by": [["asc", ["aggregation", 0]]],
=======
        dataset_query: {
          database: 1,
          query: {
            "source-table": PRODUCTS_ID,
            aggregation: [["count"]],
            breakout: [["field", PRODUCTS.CATEGORY, null]],
            "order-by": [["asc", ["aggregation", 0]]],
          },
          type: "query",
>>>>>>> 68d55143
        },
      }).then(({ body: { id: questionId } }) => {
        const ALIAS = `Question ${questionId}`;

        // create new question and join it with a previous one
        cy.createQuestion({
          name: "13744_joined",
<<<<<<< HEAD
          query: {
            joins: [
              {
                alias: ALIAS,
                fields: "all",
                condition: [
                  "=",
                  ["field-id", PRODUCTS.CATEGORY],
                  [
                    "joined-field",
                    ALIAS,
                    ["field-literal", "CATEGORY", "type/Text"],
=======
          dataset_query: {
            database: 1,
            query: {
              joins: [
                {
                  alias: ALIAS,
                  fields: "all",
                  condition: [
                    "=",
                    ["field", PRODUCTS.CATEGORY, null],
                    [
                      "field",
                      "CATEGORY",
                      { "base-type": "type/Text", "join-alias": ALIAS },
                    ],
>>>>>>> 68d55143
                  ],
                ],
                "source-table": `card__${questionId}`,
              },
            ],
            "source-table": PRODUCTS_ID,
          },
        }).then(({ body: { id: joinedQuestionId } }) => {
          // listen on the final card query which means the data for this question loaded
          cy.route("POST", `/api/card/${joinedQuestionId}/query`).as(
            "cardQuery",
          );

          // Assert phase begins here
          cy.visit(`/question/${joinedQuestionId}`);
          cy.findByText("13744_joined");

          cy.log("Reported failing on v0.34.3 - v0.37.0.2");
          cy.log("Reported error log: 'No aggregation at index: 0'");
          // assert directly on XHR instead of relying on UI
          cy.wait("@cardQuery").then(xhr => {
            expect(xhr.response.body.error).not.to.exist;
          });
          cy.findAllByText("Gizmo");
        });
      });
    });

    it.skip("should be able to do subsequent aggregation on a custom expression (metabase#14649)", () => {
      cy.createQuestion({
        name: "14649_min",
<<<<<<< HEAD
        query: {
          "source-query": {
            "source-table": ORDERS_ID,
            aggregation: [
              [
                "aggregation-options",
                ["sum", ["field-id", ORDERS.SUBTOTAL]],
                { "display-name": "Revenue" },
              ],
            ],
            breakout: [
              ["datetime-field", ["field-id", ORDERS.CREATED_AT], "month"],
=======
        dataset_query: {
          type: "query",
          query: {
            "source-query": {
              "source-table": ORDERS_ID,
              aggregation: [
                [
                  "aggregation-options",
                  ["sum", ["field", ORDERS.SUBTOTAL, null]],
                  { "display-name": "Revenue" },
                ],
              ],
              breakout: [
                ["field", ORDERS.CREATED_AT, { "temporal-unit": "month" }],
              ],
            },
            aggregation: [
              ["min", ["field", "Revenue", { "base-type": "type/Float" }]],
>>>>>>> 68d55143
            ],
          },
          aggregation: [["min", ["field-literal", "Revenue", "type/Float"]]],
        },
        display: "scalar",
      }).then(({ body: { id: QUESTION_ID } }) => {
        cy.server();
        cy.route("POST", `/api/card/${QUESTION_ID}/query`).as("cardQuery");

        cy.visit(`/question/${QUESTION_ID}`);
        cy.wait("@cardQuery").then(xhr => {
          expect(xhr.response.body.error).to.not.exist;
        });

        cy.findByText("49.54");
      });
    });

    it.skip("x-rays should work on explicit joins when metric is for the joined table (metabase#14793)", () => {
      cy.server();
      cy.route("POST", "/api/dataset").as("dataset");
      cy.route("GET", "/api/automagic-dashboards/adhoc/").as("xray");

      visitQuestionAdhoc({
        dataset_query: {
          type: "query",
          query: {
            "source-table": REVIEWS_ID,
            joins: [
              {
                fields: "all",
                "source-table": PRODUCTS_ID,
                condition: [
                  "=",
                  ["field", REVIEWS.PRODUCT_ID, null],
                  ["field", PRODUCTS.ID, { "join-alias": "Products" }],
                ],
                alias: "Products",
              },
            ],
            aggregation: [
              ["sum", ["field", PRODUCTS.PRICE, { "join-alias": "Products" }]],
            ],
            breakout: [
              ["field", REVIEWS.CREATED_AT, { "temporal-unit": "year" }],
            ],
          },
          database: 1,
        },
        display: "line",
      });

      cy.wait("@dataset");
      cy.get(".dot")
        .eq(2)
        .click({ force: true });
      cy.findByText("X-ray").click();

      cy.wait("@xray").then(xhr => {
        expect(xhr.response.body.cause).not.to.exist;
        expect(xhr.status).not.to.eq(500);
      });
      // Main title
      cy.contains(/^A closer look at/);
      // Metric title
      cy.findByText("How this metric is distributed across different numbers");
      // Make sure at least one card is rendered
      cy.get(".DashCard");
    });
  });

  describe("nested", () => {
    it("should create a nested question with post-aggregation filter", () => {
      openProductsTable({ mode: "notebook" });

      cy.findByText("Summarize").click();
      popover().within(() => {
        cy.findByText("Count of rows").click();
      });

      cy.findByText("Pick a column to group by").click();
      popover().within(() => {
        cy.findByText("Category").click();
      });

      cy.findByText("Filter").click();
      popover().within(() => {
        cy.findByText("Category").click();
        cy.findByText("Gadget").click();
        cy.findByText("Add filter").click();
      });

      cy.findByText("Visualize").click();
      cy.findByText("Gadget").should("exist");
      cy.findByText("Gizmo").should("not.exist");

      cy.findByText("Save").click();

      modal().within(() => {
        cy.findByLabelText("Name").type("post aggregation");
        cy.findByText("Save").click();
      });

      cy.findByText("Not now").click();

      cy.icon("notebook").click();

      cy.reload();

      cy.findByText("Category").should("exist");
      cy.findByText("Category is Gadget").should("exist");
    });
  });

  describe("arithmetic (metabase#13175)", () => {
    beforeEach(() => {
      openOrdersTable({ mode: "notebook" });
    });

    it("should work on custom column with `case`", () => {
      cy.icon("add_data").click();
      cy.get("[contenteditable='true']")
        .click()
        .clear()
        .type("case([Subtotal] + Tax > 100, 'Big', 'Small')", { delay: 50 });
      cy.findByPlaceholderText("Something nice and descriptive")
        .click()
        .type("Example", { delay: 100 });

      cy.findAllByRole("button", { name: "Done" })
        .should("not.be.disabled")
        .click();

      cy.findAllByRole("button", { name: "Visualize" }).click();
      cy.contains("Example");
      cy.contains("Big");
      cy.contains("Small");
    });

    it("should work on custom filter", () => {
      cy.findByText("Filter").click();
      cy.findByText("Custom Expression").click();

      cy.get("[contenteditable='true']")
        .click()
        .clear()
        .type("[Subtotal] - Tax > 140", { delay: 50 });

      cy.contains(/^redundant input/i).should("not.exist");

      cy.findAllByRole("button", { name: "Done" })
        .should("not.be.disabled")
        .click();

      cy.findAllByRole("button", { name: "Visualize" }).click();
      cy.contains("Showing 97 rows");
    });

    const CASES = {
      CountIf: ["CountIf(([Subtotal] + [Tax]) > 10)", "18,760"],
      SumIf: ["SumIf([Subtotal], ([Subtotal] + [Tax] > 20))", "1,447,850.28"],
    };

    Object.entries(CASES).forEach(([filter, formula]) => {
      const [expression, result] = formula;
      it(`should work on custom aggregation with ${filter}`, () => {
        cy.findByText("Summarize").click();
        cy.findByText("Custom Expression").click();

        cy.get("[contenteditable='true']")
          .click()
          .clear()
          .type(expression, { delay: 50 });

        cy.findByPlaceholderText("Name (required)")
          .click()
          .type(filter, { delay: 100 });

        cy.contains(/^expected closing parenthesis/i).should("not.exist");
        cy.contains(/^redundant input/i).should("not.exist");

        cy.findAllByRole("button", { name: "Done" })
          .should("not.be.disabled")
          .click();

        cy.findAllByRole("button", { name: "Visualize" }).click();
        cy.contains(filter);
        cy.contains(result);
      });
    });
  });
});

// Extracted repro steps for #13000
function joinTwoSavedQuestions(ALIAS = "Joined Question") {
  cy.server();

  cy.createQuestion({
    name: "Q1",
<<<<<<< HEAD
    query: {
      aggregation: ["sum", ["field-id", ORDERS.TOTAL]],
      breakout: [["field-id", ORDERS.PRODUCT_ID]],
      "source-table": ORDERS_ID,
=======
    dataset_query: {
      database: 1,
      query: {
        aggregation: ["sum", ["field", ORDERS.TOTAL, null]],
        breakout: [["field", ORDERS.PRODUCT_ID, null]],
        "source-table": ORDERS_ID,
      },
      type: "query",
>>>>>>> 68d55143
    },
  }).then(({ body: { id: Q1_ID } }) => {
    cy.createQuestion({
      name: "Q2",
<<<<<<< HEAD
      query: {
        aggregation: ["sum", ["field-id", PRODUCTS.RATING]],
        breakout: [["field-id", PRODUCTS.ID]],
        "source-table": PRODUCTS_ID,
=======
      dataset_query: {
        database: 1,
        query: {
          aggregation: ["sum", ["field", PRODUCTS.RATING, null]],
          breakout: [["field", PRODUCTS.ID, null]],
          "source-table": PRODUCTS_ID,
        },
        type: "query",
>>>>>>> 68d55143
      },
    }).then(({ body: { id: Q2_ID } }) => {
      cy.log("Create Question 3 based on 2 previously saved questions");
      cy.createQuestion({
        name: "Q3",
<<<<<<< HEAD
        query: {
          joins: [
            {
              alias: ALIAS,
              condition: [
                "=",
                ["field-literal", "PRODUCT_ID", "type/Integer"],
                [
                  "joined-field",
                  ALIAS,
                  ["field-literal", "ID", "type/BigInteger"],
=======
        dataset_query: {
          database: 1,
          query: {
            joins: [
              {
                alias: ALIAS,
                condition: [
                  "=",
                  ["field", "PRODUCT_ID", { "base-type": "type/Integer" }],
                  [
                    "field",
                    "ID",
                    { "base-type": "type/BigInteger", "join-alias": ALIAS },
                  ],
>>>>>>> 68d55143
                ],
              ],
              fields: "all",
              "source-table": `card__${Q2_ID}`,
            },
          ],
          "source-table": `card__${Q1_ID}`,
        },
      }).then(({ body: { id: Q3_ID } }) => {
        cy.route("POST", `/api/card/${Q3_ID}/query`).as("cardQuery");
        cy.visit(`/question/${Q3_ID}`);

        cy.wait("@cardQuery");

        cy.log("Reported in v0.36.0");
        cy.icon("notebook").click();
        cy.url().should("contain", "/notebook");
        cy.findByText("Visualize").should("exist");
      });
    });
  });
}<|MERGE_RESOLUTION|>--- conflicted
+++ resolved
@@ -273,21 +273,20 @@
       // Save Question 1
       cy.createQuestion({
         name: "12928_Q1",
-<<<<<<< HEAD
         query: {
           "source-table": ORDERS_ID,
           aggregation: [["count"]],
           breakout: [
-            ["joined-field", "Products", ["field-id", PRODUCTS.CATEGORY]],
-            ["joined-field", "People - User", ["field-id", PEOPLE.SOURCE]],
+            ["field", PRODUCTS.CATEGORY, { "join-alias": "Products" }],
+            ["field", PEOPLE.SOURCE, { "join-alias": "People - User" }],
           ],
           joins: [
             {
               alias: "Products",
               condition: [
                 "=",
-                ["field-id", ORDERS.PRODUCT_ID],
-                ["joined-field", "Products", ["field-id", PRODUCTS.ID]],
+                ["field", ORDERS.PRODUCT_ID, null],
+                ["field", PRODUCTS.ID, { "join-alias": "Products" }],
               ],
               fields: "all",
               "source-table": PRODUCTS_ID,
@@ -296,97 +295,37 @@
               alias: "People - User",
               condition: [
                 "=",
-                ["field-id", ORDERS.USER_ID],
-                ["joined-field", "People - User", ["field-id", PEOPLE.ID]],
+                ["field", ORDERS.USER_ID, null],
+                ["field", PEOPLE.ID, { "join-alias": "People - User" }],
               ],
               fields: "all",
               "source-table": PEOPLE_ID,
             },
           ],
-=======
-        dataset_query: {
-          database: 1,
-          query: {
-            "source-table": ORDERS_ID,
-            aggregation: [["count"]],
-            breakout: [
-              ["field", PRODUCTS.CATEGORY, { "join-alias": "Products" }],
-              ["field", PEOPLE.SOURCE, { "join-alias": "People - User" }],
-            ],
-            joins: [
-              {
-                alias: "Products",
-                condition: [
-                  "=",
-                  ["field", ORDERS.PRODUCT_ID, null],
-                  ["field", PRODUCTS.ID, { "join-alias": "Products" }],
-                ],
-                fields: "all",
-                "source-table": PRODUCTS_ID,
-              },
-              {
-                alias: "People - User",
-                condition: [
-                  "=",
-                  ["field", ORDERS.USER_ID, null],
-                  ["field", PEOPLE.ID, { "join-alias": "People - User" }],
-                ],
-                fields: "all",
-                "source-table": PEOPLE_ID,
-              },
-            ],
-          },
-          type: "query",
->>>>>>> 68d55143
         },
       });
 
       // Save Question 2
       cy.createQuestion({
         name: "12928_Q2",
-<<<<<<< HEAD
         query: {
           "source-table": REVIEWS_ID,
-          aggregation: [["avg", ["field-id", REVIEWS.RATING]]],
+          aggregation: [["avg", ["field", REVIEWS.RATING, null]]],
           breakout: [
-            ["joined-field", "Products", ["field-id", PRODUCTS.CATEGORY]],
+            ["field", PRODUCTS.CATEGORY, { "join-alias": "Products" }],
           ],
           joins: [
             {
               alias: "Products",
               condition: [
                 "=",
-                ["field-id", REVIEWS.PRODUCT_ID],
-                ["joined-field", "Products", ["field-id", PRODUCTS.ID]],
+                ["field", REVIEWS.PRODUCT_ID, null],
+                ["field", PRODUCTS.ID, { "join-alias": "Products" }],
               ],
               fields: "all",
               "source-table": PRODUCTS_ID,
             },
           ],
-=======
-        dataset_query: {
-          database: 1,
-          query: {
-            "source-table": REVIEWS_ID,
-            aggregation: [["avg", ["field", REVIEWS.RATING, null]]],
-            breakout: [
-              ["field", PRODUCTS.CATEGORY, { "join-alias": "Products" }],
-            ],
-            joins: [
-              {
-                alias: "Products",
-                condition: [
-                  "=",
-                  ["field", REVIEWS.PRODUCT_ID, null],
-                  ["field", PRODUCTS.ID, { "join-alias": "Products" }],
-                ],
-                fields: "all",
-                "source-table": PRODUCTS_ID,
-              },
-            ],
-          },
-          type: "query",
->>>>>>> 68d55143
         },
       });
 
@@ -424,23 +363,11 @@
       // create first question based on repro steps in #13744
       cy.createQuestion({
         name: "13744",
-<<<<<<< HEAD
         query: {
           "source-table": PRODUCTS_ID,
           aggregation: [["count"]],
-          breakout: [["field-id", PRODUCTS.CATEGORY]],
+          breakout: [["field", PRODUCTS.CATEGORY, null]],
           "order-by": [["asc", ["aggregation", 0]]],
-=======
-        dataset_query: {
-          database: 1,
-          query: {
-            "source-table": PRODUCTS_ID,
-            aggregation: [["count"]],
-            breakout: [["field", PRODUCTS.CATEGORY, null]],
-            "order-by": [["asc", ["aggregation", 0]]],
-          },
-          type: "query",
->>>>>>> 68d55143
         },
       }).then(({ body: { id: questionId } }) => {
         const ALIAS = `Question ${questionId}`;
@@ -448,7 +375,6 @@
         // create new question and join it with a previous one
         cy.createQuestion({
           name: "13744_joined",
-<<<<<<< HEAD
           query: {
             joins: [
               {
@@ -456,28 +382,11 @@
                 fields: "all",
                 condition: [
                   "=",
-                  ["field-id", PRODUCTS.CATEGORY],
+                  ["field", PRODUCTS.CATEGORY, null],
                   [
-                    "joined-field",
-                    ALIAS,
-                    ["field-literal", "CATEGORY", "type/Text"],
-=======
-          dataset_query: {
-            database: 1,
-            query: {
-              joins: [
-                {
-                  alias: ALIAS,
-                  fields: "all",
-                  condition: [
-                    "=",
-                    ["field", PRODUCTS.CATEGORY, null],
-                    [
-                      "field",
-                      "CATEGORY",
-                      { "base-type": "type/Text", "join-alias": ALIAS },
-                    ],
->>>>>>> 68d55143
+                    "field",
+                    "CATEGORY",
+                    { "base-type": "type/Text", "join-alias": ALIAS },
                   ],
                 ],
                 "source-table": `card__${questionId}`,
@@ -509,43 +418,25 @@
     it.skip("should be able to do subsequent aggregation on a custom expression (metabase#14649)", () => {
       cy.createQuestion({
         name: "14649_min",
-<<<<<<< HEAD
         query: {
           "source-query": {
             "source-table": ORDERS_ID,
             aggregation: [
               [
                 "aggregation-options",
-                ["sum", ["field-id", ORDERS.SUBTOTAL]],
+                ["sum", ["field", ORDERS.SUBTOTAL, null]],
                 { "display-name": "Revenue" },
               ],
             ],
             breakout: [
-              ["datetime-field", ["field-id", ORDERS.CREATED_AT], "month"],
-=======
-        dataset_query: {
-          type: "query",
-          query: {
-            "source-query": {
-              "source-table": ORDERS_ID,
-              aggregation: [
-                [
-                  "aggregation-options",
-                  ["sum", ["field", ORDERS.SUBTOTAL, null]],
-                  { "display-name": "Revenue" },
-                ],
-              ],
-              breakout: [
-                ["field", ORDERS.CREATED_AT, { "temporal-unit": "month" }],
-              ],
-            },
-            aggregation: [
-              ["min", ["field", "Revenue", { "base-type": "type/Float" }]],
->>>>>>> 68d55143
+              ["field", ORDERS.CREATED_AT, { "temporal-unit": "month" }],
             ],
           },
-          aggregation: [["min", ["field-literal", "Revenue", "type/Float"]]],
+          aggregation: [
+            ["min", ["field", "Revenue", { "base-type": "type/Float" }]],
+          ],
         },
+
         display: "scalar",
       }).then(({ body: { id: QUESTION_ID } }) => {
         cy.server();
@@ -741,73 +632,34 @@
 
   cy.createQuestion({
     name: "Q1",
-<<<<<<< HEAD
     query: {
-      aggregation: ["sum", ["field-id", ORDERS.TOTAL]],
-      breakout: [["field-id", ORDERS.PRODUCT_ID]],
+      aggregation: ["sum", ["field", ORDERS.TOTAL, null]],
+      breakout: [["field", ORDERS.PRODUCT_ID, null]],
       "source-table": ORDERS_ID,
-=======
-    dataset_query: {
-      database: 1,
-      query: {
-        aggregation: ["sum", ["field", ORDERS.TOTAL, null]],
-        breakout: [["field", ORDERS.PRODUCT_ID, null]],
-        "source-table": ORDERS_ID,
-      },
-      type: "query",
->>>>>>> 68d55143
     },
   }).then(({ body: { id: Q1_ID } }) => {
     cy.createQuestion({
       name: "Q2",
-<<<<<<< HEAD
       query: {
-        aggregation: ["sum", ["field-id", PRODUCTS.RATING]],
-        breakout: [["field-id", PRODUCTS.ID]],
+        aggregation: ["sum", ["field", PRODUCTS.RATING, null]],
+        breakout: [["field", PRODUCTS.ID, null]],
         "source-table": PRODUCTS_ID,
-=======
-      dataset_query: {
-        database: 1,
-        query: {
-          aggregation: ["sum", ["field", PRODUCTS.RATING, null]],
-          breakout: [["field", PRODUCTS.ID, null]],
-          "source-table": PRODUCTS_ID,
-        },
-        type: "query",
->>>>>>> 68d55143
       },
     }).then(({ body: { id: Q2_ID } }) => {
       cy.log("Create Question 3 based on 2 previously saved questions");
       cy.createQuestion({
         name: "Q3",
-<<<<<<< HEAD
         query: {
           joins: [
             {
               alias: ALIAS,
               condition: [
                 "=",
-                ["field-literal", "PRODUCT_ID", "type/Integer"],
+                ["field", "PRODUCT_ID", { "base-type": "type/Integer" }],
                 [
-                  "joined-field",
-                  ALIAS,
-                  ["field-literal", "ID", "type/BigInteger"],
-=======
-        dataset_query: {
-          database: 1,
-          query: {
-            joins: [
-              {
-                alias: ALIAS,
-                condition: [
-                  "=",
-                  ["field", "PRODUCT_ID", { "base-type": "type/Integer" }],
-                  [
-                    "field",
-                    "ID",
-                    { "base-type": "type/BigInteger", "join-alias": ALIAS },
-                  ],
->>>>>>> 68d55143
+                  "field",
+                  "ID",
+                  { "base-type": "type/BigInteger", "join-alias": ALIAS },
                 ],
               ],
               fields: "all",

--- conflicted
+++ resolved
@@ -64,19 +64,11 @@
                                 :breakout     [$price]}
               :source-metadata (concat
                                 (venues-source-metadata :price)
-<<<<<<< HEAD
-                                [{:name         "count"
-                                  :display_name "Count"
-                                  :base_type    :type/BigInteger
-                                  :semantic_type :Semantic/Quantity
-                                  :field_ref    [:aggregation 0]}])})
-=======
                                 [{:name          "count"
                                   :display_name  "Count"
                                   :base_type     :type/BigInteger
-                                  :semantic_type :type/Quantity
+                                  :semantic_type :Semantic/Quantity
                                   :field_ref     [:aggregation 0]}])})
->>>>>>> 01e48ba0
            (add-source-metadata
             (mt/mbql-query venues
               {:source-query {:source-table $$venues
@@ -90,21 +82,12 @@
                                 :breakout     [$price]}
               :source-metadata (concat
                                 (venues-source-metadata :price)
-<<<<<<< HEAD
-                                [{:name         "avg"
-                                  :display_name "Average of ID"
-                                  :base_type    :type/BigInteger
-                                  :semantic_type :Relation/PK
-                                  :settings     nil
-                                  :field_ref    [:aggregation 0]}])})
-=======
                                 [{:name          "avg"
                                   :display_name  "Average of ID"
                                   :base_type     :type/BigInteger
-                                  :semantic_type :type/PK
+                                  :semantic_type :Relation/PK
                                   :settings      nil
                                   :field_ref     [:aggregation 0]}])})
->>>>>>> 01e48ba0
            (add-source-metadata
             (mt/mbql-query venues
               {:source-query {:source-table $$venues

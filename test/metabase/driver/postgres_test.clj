(ns metabase.driver.postgres-test
  "Tests for features/capabilities specific to PostgreSQL driver, such as support for Postgres UUID or enum types."
  (:require [clojure.java.jdbc :as jdbc]
            [clojure.string :as str]
            [clojure.test :refer :all]
            [honeysql.core :as hsql]
            [metabase.driver :as driver]
            [metabase.driver.postgres :as postgres]
            [metabase.driver.sql-jdbc.connection :as sql-jdbc.conn]
            [metabase.driver.sql-jdbc.execute :as sql-jdbc.execute]
            [metabase.driver.sql.query-processor :as sql.qp]
            [metabase.models.database :refer [Database]]
            [metabase.models.field :refer [Field]]
            [metabase.models.table :refer [Table]]
            [metabase.query-processor :as qp]
            [metabase.sync :as sync]
            [metabase.sync.sync-metadata :as sync-metadata]
            [metabase.test :as mt]
            [metabase.util :as u]
            [toucan.db :as db]
<<<<<<< HEAD
            [metabase.util.honeysql-extensions :as hx]))
=======
            [clojure.string :as str])
  (:import (java.sql DatabaseMetaData)))
>>>>>>> 028e7160

(defn- drop-if-exists-and-create-db!
  "Drop a Postgres database named `db-name` if it already exists; then create a new empty one with that name."
  [db-name]
  (let [spec (sql-jdbc.conn/connection-details->spec :postgres (mt/dbdef->connection-details :postgres :server nil))]
    ;; kill any open connections
    (jdbc/query spec ["SELECT pg_terminate_backend(pg_stat_activity.pid)
                       FROM pg_stat_activity
                       WHERE pg_stat_activity.datname = ?;" db-name])
    ;; create the DB
    (jdbc/execute! spec [(format "DROP DATABASE IF EXISTS \"%s\";
                                  CREATE DATABASE \"%s\";"
                                 db-name db-name)]
                   {:transaction? false})))

(defn- exec!
  "Execute a sequence of statements against the database whose spec is passed as the first param."
  [spec statements]
  (doseq [statement statements]
    (jdbc/execute! spec [statement])))

;;; ----------------------------------------------- Connection Details -----------------------------------------------

(deftest connection-details->spec-test
  (testing (str "Check that SSL params get added the connection details in the way we'd like # no SSL -- this should "
                "*not* include the key :ssl (regardless of its value) since that will cause the PG driver to use SSL "
                "anyway")
    (is (= {:classname                     "org.postgresql.Driver"
            :subprotocol                   "postgresql"
            :subname                       "//localhost:5432/bird_sightings"
            :OpenSourceSubProtocolOverride true
            :user                          "camsaul"
            :sslmode                       "disable"}
           (sql-jdbc.conn/connection-details->spec :postgres
             {:ssl    false
              :host   "localhost"
              :port   5432
              :dbname "bird_sightings"
              :user   "camsaul"}))))
  (testing "ssl - check that expected params get added"
    (is (= {:classname                     "org.postgresql.Driver"
            :subprotocol                   "postgresql"
            :subname                       "//localhost:5432/bird_sightings"
            :OpenSourceSubProtocolOverride true
            :user                          "camsaul"
            :ssl                           true
            :sslmode                       "require"}
           (sql-jdbc.conn/connection-details->spec :postgres
             {:ssl    true
              :host   "localhost"
              :port   5432
              :dbname "bird_sightings"
              :user   "camsaul"}))))
  (testing "make sure connection details w/ extra params work as expected"
    (is (= {:classname                     "org.postgresql.Driver"
            :subprotocol                   "postgresql"
            :subname                       "//localhost:5432/cool?prepareThreshold=0"
            :OpenSourceSubProtocolOverride true
            :sslmode                       "disable"}
           (sql-jdbc.conn/connection-details->spec :postgres
             {:host               "localhost"
              :port               "5432"
              :dbname             "cool"
              :additional-options "prepareThreshold=0"}))))
  (testing "user-specified SSL options should always take precendence over defaults"
    (is (= {:classname                     "org.postgresql.Driver"
            :subprotocol                   "postgresql"
            :subname                       "//localhost:5432/bird_sightings"
            :OpenSourceSubProtocolOverride true
            :user                          "camsaul"
            :ssl                           true
            :sslmode                       "verify-ca"
            :sslcert                       "my-cert"
            :sslkey                        "my-key"
            :sslfactory                    "myfactoryoverride"
            :sslrootcert                   "myrootcert"}
           (sql-jdbc.conn/connection-details->spec :postgres
             {:ssl         true
              :host        "localhost"
              :port        5432
              :dbname      "bird_sightings"
              :user        "camsaul"
              :sslmode     "verify-ca"
              :sslcert     "my-cert"
              :sslkey      "my-key"
              :sslfactory  "myfactoryoverride"
              :sslrootcert "myrootcert"})))))


;;; ------------------------------------------- Tests for sync edge cases --------------------------------------------

(mt/defdataset ^:private dots-in-names
  [["objects.stuff"
    [{:field-name "dotted.name", :base-type :type/Text}]
    [["toucan_cage"]
     ["four_loko"]
     ["ouija_board"]]]])

(deftest edge-case-identifiers-test
  (mt/test-driver :postgres
    (testing "Make sure that Tables / Fields with dots in their names get escaped properly"
      (mt/dataset dots-in-names
        (= {:columns ["id" "dotted.name"]
            :rows    [[1 "toucan_cage"]
                      [2 "four_loko"]
                      [3 "ouija_board"]]}
           (mt/rows+column-names (mt/run-mbql-query objects.stuff)))))
    (testing "make sure schema/table/field names with hyphens in them work correctly (#8766)"
      (let [details (mt/dbdef->connection-details :postgres :db {:database-name "hyphen-names-test"})
            spec    (sql-jdbc.conn/connection-details->spec :postgres details)]
        ;; create the postgres DB
        (drop-if-exists-and-create-db! "hyphen-names-test")
        ;; create the DB object
        (mt/with-temp Database [database {:engine :postgres, :details (assoc details :dbname "hyphen-names-test")}]
          (let [sync! #(sync/sync-database! database)]
            ;; populate the DB and create a view
            (exec! spec ["CREATE SCHEMA \"x-mas\";"
                         "CREATE TABLE \"x-mas\".\"presents-and-gifts\" (\"gift-description\" TEXT NOT NULL);"
                         "INSERT INTO \"x-mas\".\"presents-and-gifts\" (\"gift-description\") VALUES ('Bird Hat');;"])
            (sync!)
            (is (= [["Bird Hat"]]
                   (mt/rows (qp/process-query
                              {:database (u/the-id database)
                               :type     :query
                               :query    {:source-table (db/select-one-id Table :name "presents-and-gifts")}}))))))))))

(mt/defdataset ^:private duplicate-names
  [["birds"
    [{:field-name "name", :base-type :type/Text}]
    [["Rasta"]
     ["Lucky"]]]
   ["people"
    [{:field-name "name", :base-type :type/Text}
     {:field-name "bird_id", :base-type :type/Integer, :fk :birds}]
    [["Cam" 1]]]])

(deftest duplicate-names-test
  (mt/test-driver :postgres
    (testing "Make sure that duplicate column names (e.g. caused by using a FK) still return both columns"
      (mt/dataset duplicate-names
        (is (= {:columns ["name" "name_2"]
                :rows    [["Cam" "Rasta"]]}
               (mt/rows+column-names
                 (mt/run-mbql-query people
                   {:fields [$name $bird_id->birds.name]}))))))))

(defn- default-table-result [table-name]
  {:name table-name, :schema "public", :description nil})

(deftest materialized-views-test
  (mt/test-driver :postgres
    (testing (str "Check that we properly fetch materialized views. As discussed in #2355 they don't come back from "
                  "JDBC `DatabaseMetadata` so we have to fetch them manually.")
      (drop-if-exists-and-create-db! "materialized_views_test")
      (let [details (mt/dbdef->connection-details :postgres :db {:database-name "materialized_views_test"})]
        (jdbc/execute! (sql-jdbc.conn/connection-details->spec :postgres details)
                       ["DROP MATERIALIZED VIEW IF EXISTS test_mview;
                       CREATE MATERIALIZED VIEW test_mview AS
                       SELECT 'Toucans are the coolest type of bird.' AS true_facts;"])
        (mt/with-temp Database [database {:engine :postgres, :details (assoc details :dbname "materialized_views_test")}]
          (is (= {:tables #{(default-table-result "test_mview")}}
                 (driver/describe-database :postgres database))))))))

(deftest foreign-tables-test
  (mt/test-driver :postgres
    (testing "Check that we properly fetch foreign tables."
      (drop-if-exists-and-create-db! "fdw_test")
      (let [details (mt/dbdef->connection-details :postgres :db {:database-name "fdw_test"})]
        (jdbc/execute! (sql-jdbc.conn/connection-details->spec :postgres details)
                       [(str "CREATE EXTENSION IF NOT EXISTS postgres_fdw;
                              CREATE SERVER foreign_server
                                FOREIGN DATA WRAPPER postgres_fdw
                                OPTIONS (host '" (:host details) "', port '" (:port details) "', dbname 'fdw_test');
                              CREATE TABLE public.local_table (data text);
                              CREATE FOREIGN TABLE foreign_table (data text)
                                SERVER foreign_server
                                OPTIONS (schema_name 'public', table_name 'local_table');

                              CREATE USER MAPPING FOR " (:user details) "
                                SERVER foreign_server
                                OPTIONS (user '" (:user details) "');
                              GRANT ALL ON public.local_table to PUBLIC;")])
        (mt/with-temp Database [database {:engine :postgres, :details (assoc details :dbname "fdw_test")}]
          (is (= {:tables (set (map default-table-result ["foreign_table" "local_table"]))}
                 (driver/describe-database :postgres database))))))))

(deftest recreated-views-test
  (mt/test-driver :postgres
    (testing (str "make sure that if a view is dropped and recreated that the original Table object is marked active "
                  "rather than a new one being created (#3331)")
      (let [details (mt/dbdef->connection-details :postgres :db {:database-name "dropped_views_test"})
            spec    (sql-jdbc.conn/connection-details->spec :postgres details)]
        ;; create the postgres DB
        (drop-if-exists-and-create-db! "dropped_views_test")
        ;; create the DB object
        (mt/with-temp Database [database {:engine :postgres, :details (assoc details :dbname "dropped_views_test")}]
          (let [sync! #(sync/sync-database! database)]
            ;; populate the DB and create a view
            (exec! spec ["CREATE table birds (name VARCHAR UNIQUE NOT NULL);"
                         "INSERT INTO birds (name) VALUES ('Rasta'), ('Lucky'), ('Kanye Nest');"
                         "CREATE VIEW angry_birds AS SELECT upper(name) AS name FROM birds;"
                         "GRANT ALL ON angry_birds to PUBLIC;"])
            ;; now sync the DB
            (sync!)
            ;; drop the view
            (exec! spec ["DROP VIEW angry_birds;"])
            ;; sync again
            (sync!)
            ;; recreate the view
            (exec! spec ["CREATE VIEW angry_birds AS SELECT upper(name) AS name FROM birds;"
                         "GRANT ALL ON angry_birds to PUBLIC;"])
            ;; sync one last time
            (sync!)
            ;; now take a look at the Tables in the database related to the view. THERE SHOULD BE ONLY ONE!
            (is (= [{:name "angry_birds", :active true}]
                   (map (partial into {})
                        (db/select [Table :name :active] :db_id (u/the-id database), :name "angry_birds"))))))))))

(deftest partitioned-table-test
  (mt/test-driver :postgres
    (testing (str "Make sure that partitioned tables (in addition to the individual partitions themselves) are
                   synced properly (#15049")
      (let [db-name "partitioned_table_test"
            details (mt/dbdef->connection-details :postgres :db {:database-name db-name})
            spec    (sql-jdbc.conn/connection-details->spec :postgres details)]
        ;; create the postgres DB
        (drop-if-exists-and-create-db! db-name)
        (let [major-v ((jdbc/with-db-metadata [metadata spec]
                         #(.getDatabaseMajorVersion ^DatabaseMetaData metadata)))]
          (if (>= major-v 10)
            ;; create the DB object
            (mt/with-temp Database [database {:engine :postgres, :details (assoc details :dbname db-name)}]
              (let [sync! #(sync/sync-database! database)]
                ;; create a main partitioned table and two partitions for it
                (exec! spec ["CREATE TABLE part_vals (val bigint NOT NULL) PARTITION BY RANGE (\"val\")";"
                             "CREATE TABLE part_vals_0 (val bigint NOT NULL);"
                             "ALTER TABLE ONLY part_vals ATTACH PARTITION part_vals_0 FOR VALUES FROM (0) TO (1000);"
                             "CREATE TABLE part_vals_1 (val bigint NOT NULL);"
                             "ALTER TABLE ONLY part_vals ATTACH PARTITION part_vals_1 FOR VALUES FROM (1000) TO (2000);"
                             "GRANT ALL ON part_vals to PUBLIC;"
                             "GRANT ALL ON part_vals_0 to PUBLIC;"
                             "GRANT ALL ON part_vals_1 to PUBLIC;"])
                ;; now sync the DB
                (sync!)
                ;; all three of these tables should appear in the metadata (including, importantly, the "main" table)
                (is (= {:tables (set (map default-table-result ["part_vals" "part_vals_0" "part_vals_1"]))}
                       (driver/describe-database :postgres database)))))
            (println
             (u/format-color
              'yellow
              "Skipping partitioned-table-test; Postgres major version %d doesn't support PARTITION BY" major-v))))))))

;;; ----------------------------------------- Tests for exotic column types ------------------------------------------

(deftest json-columns-test
  (mt/test-driver :postgres
    (testing "Verify that we identify JSON columns and mark metadata properly during sync"
      (mt/dataset (mt/dataset-definition "Postgres with a JSON Field"
                    ["venues"
                     [{:field-name "address", :base-type {:native "json"}, :effective-type :type/Structured}]
                     [[(hsql/raw "to_json('{\"street\": \"431 Natoma\", \"city\": \"San Francisco\", \"state\": \"CA\", \"zip\": 94103}'::text)")]]])
        (is (= :type/SerializedJSON
               (db/select-one-field :semantic_type Field, :id (mt/id :venues :address))))))))

(mt/defdataset ^:private with-uuid
  [["users"
    [{:field-name "user_id", :base-type :type/UUID}]
    [[#uuid "4f01dcfd-13f7-430c-8e6f-e505c0851027"]
     [#uuid "4652b2e7-d940-4d55-a971-7e484566663e"]
     [#uuid "da1d6ecc-e775-4008-b366-c38e7a2e8433"]
     [#uuid "7a5ce4a2-0958-46e7-9685-1a4eaa3bd08a"]
     [#uuid "84ed434e-80b4-41cf-9c88-e334427104ae"]]]])

(deftest uuid-columns-test
  (mt/test-driver :postgres
    (mt/dataset with-uuid
      (testing "Check that we can load a Postgres Database with a :type/UUID"
        (is (= [{:name "id", :base_type :type/Integer}
                {:name "user_id", :base_type :type/UUID}]
               (map #(select-keys % [:name :base_type])
                    (mt/cols (mt/run-mbql-query users))))))
      (testing "Check that we can filter by a UUID Field"
        (is (= [[2 #uuid "4652b2e7-d940-4d55-a971-7e484566663e"]]
               (mt/rows (mt/run-mbql-query users
                          {:filter [:= $user_id "4652b2e7-d940-4d55-a971-7e484566663e"]})))))
      (testing "check that a nil value for a UUID field doesn't barf (#2152)"
        (is (= []
               (mt/rows (mt/run-mbql-query users
                          {:filter [:= $user_id nil]})))))
      (testing "Check that we can filter by a UUID for SQL Field filters (#7955)"
        (is (= [[1 #uuid "4f01dcfd-13f7-430c-8e6f-e505c0851027"]]
               (mt/rows
                 (qp/process-query
                   (assoc (mt/native-query
                            {:query         "SELECT * FROM users WHERE {{user}}"
                             :template-tags {:user
                                             {:name         "user"
                                              :display_name "User ID"
                                              :type         "dimension"
                                              :dimension    [:field (mt/id :users :user_id) nil]}}})
                       :parameters
                       [{:type   "text"
                         :target ["dimension" ["template-tag" "user"]]
                         :value  "4f01dcfd-13f7-430c-8e6f-e505c0851027"}])))))
      (testing "Check that we can filter by multiple UUIDs for SQL Field filters"
        (is (= [[1 #uuid "4f01dcfd-13f7-430c-8e6f-e505c0851027"]
                [3 #uuid "da1d6ecc-e775-4008-b366-c38e7a2e8433"]]
               (mt/rows
                 (qp/process-query
                   (assoc (mt/native-query
                            {:query         "SELECT * FROM users WHERE {{user}}"
                             :template-tags {:user
                                             {:name         "user"
                                              :display_name "User ID"
                                              :type         "dimension"
                                              :dimension    [:field (mt/id :users :user_id) nil]}}})
                       :parameters
                       [{:type   "text"
                         :target ["dimension" ["template-tag" "user"]]
                         :value  ["4f01dcfd-13f7-430c-8e6f-e505c0851027"
                                  "da1d6ecc-e775-4008-b366-c38e7a2e8433"]}]))))))))))


(mt/defdataset ^:private ip-addresses
  [["addresses"
    [{:field-name "ip", :base-type {:native "inet"}, :effective-type :type/IPAddress}]
    [[(hsql/raw "'192.168.1.1'::inet")]
     [(hsql/raw "'10.4.4.15'::inet")]]]])

(deftest inet-columns-test
  (mt/test-driver :postgres
    (testing (str "Filtering by inet columns should add the appropriate SQL cast, e.g. `cast('192.168.1.1' AS inet)` "
                  "(otherwise this wouldn't work)")
      (mt/dataset ip-addresses
        (is (= [[1]]
               (mt/rows (mt/run-mbql-query addresses
                          {:aggregation [[:count]]
                           :filter      [:= $ip "192.168.1.1"]}))))))))

(defn- do-with-money-test-db [thunk]
  (drop-if-exists-and-create-db! "money_columns_test")
  (let [details (mt/dbdef->connection-details :postgres :db {:database-name "money_columns_test"})]
    (jdbc/with-db-connection [conn (sql-jdbc.conn/connection-details->spec :postgres details)]
      (doseq [sql+args [["CREATE table bird_prices (bird TEXT, price money);"]
                        ["INSERT INTO bird_prices (bird, price) VALUES (?, ?::numeric::money), (?, ?::numeric::money);"
                         "Lucky Pigeon"   6.0
                         "Katie Parakeet" 23.99]]]
        (jdbc/execute! conn sql+args)))
    (mt/with-temp Database [db {:engine :postgres, :details (assoc details :dbname "money_columns_test")}]
      (sync/sync-database! db)
      (mt/with-db db
        (thunk)))))

(deftest money-columns-test
  (mt/test-driver :postgres
    (testing "We should support the Postgres MONEY type"
      (testing "It should be possible to return money column results (#3754)"
        (with-open [conn (sql-jdbc.execute/connection-with-timezone :postgres (mt/db) nil)
                    stmt (sql-jdbc.execute/prepared-statement :postgres conn "SELECT 1000::money AS \"money\";" nil)
                    rs   (sql-jdbc.execute/execute-prepared-statement! :postgres stmt)]
          (let [row-thunk (sql-jdbc.execute/row-thunk :postgres rs (.getMetaData rs))]
            (is (= [1000.00M]
                   (row-thunk))))))

      (do-with-money-test-db
       (fn []
         (testing "We should be able to select avg() of a money column (#11498)"
           (is (= [[14.995M]]
                  (mt/rows
                    (mt/run-mbql-query bird_prices
                      {:aggregation [[:avg $price]]})))))
         (testing "Should be able to filter on a money column"
           (is (= [["Katie Parakeet" 23.99M]]
                  (mt/rows
                    (mt/run-mbql-query bird_prices
                      {:filter [:= $price 23.99]}))))
           (is (= []
                  (mt/rows
                    (mt/run-mbql-query bird_prices
                      {:filter [:!= $price $price]})))))
         (testing "Should be able to sort by price"
           (is (= [["Katie Parakeet" 23.99M]
                   ["Lucky Pigeon" 6.00M]]
                  (mt/rows
                    (mt/run-mbql-query bird_prices
                      {:order-by [[:desc $price]]}))))))))))

(defn- enums-test-db-details [] (mt/dbdef->connection-details :postgres :db {:database-name "enums_test"}))

(defn- create-enums-db!
  "Create a Postgres database called `enums_test` that has a couple of enum types and a couple columns of those types.
  One of those types has a space in the name, which is legal when quoted, to make sure we handle such wackiness
  properly."
  []
  (drop-if-exists-and-create-db! "enums_test")
  (jdbc/with-db-connection [conn (sql-jdbc.conn/connection-details->spec :postgres (enums-test-db-details))]
    (doseq [sql ["CREATE TYPE \"bird type\" AS ENUM ('toucan', 'pigeon', 'turkey');"
                 "CREATE TYPE bird_status AS ENUM ('good bird', 'angry bird', 'delicious bird');"
                 (str "CREATE TABLE birds ("
                      "  name varchar PRIMARY KEY NOT NULL,"
                      "  status bird_status NOT NULL,"
                      "  type \"bird type\" NOT NULL"
                      ");")
                 (str "INSERT INTO birds (\"name\", status, \"type\") VALUES"
                      "  ('Rasta', 'good bird', 'toucan'),"
                      "  ('Lucky', 'angry bird', 'pigeon'),"
                      "  ('Theodore', 'delicious bird', 'turkey');")]]
      (jdbc/execute! conn [sql]))))

(defn- do-with-enums-db {:style/indent 0} [f]
  (create-enums-db!)
  (mt/with-temp Database [database {:engine :postgres, :details (enums-test-db-details)}]
    (sync-metadata/sync-db-metadata! database)
    (f database)
    (#'sql-jdbc.conn/set-pool! (u/id database) nil)))

(deftest enums-test
  (mt/test-driver :postgres
    (testing "check that values for enum types get wrapped in appropriate CAST() fn calls in `->honeysql`"
      (is (= (hx/with-database-type-info (hsql/call :cast "toucan" (keyword "bird type")) "bird type")
             (sql.qp/->honeysql :postgres [:value "toucan" {:database_type "bird type", :base_type :type/PostgresEnum}]))))

    (do-with-enums-db
      (fn [db]
        (testing "check that we can actually fetch the enum types from a DB"
          (is (= #{(keyword "bird type") :bird_status}
                 (#'postgres/enum-types :postgres db))))

        (testing "check that describe-table properly describes the database & base types of the enum fields"
          (is (= {:name   "birds"
                  :fields #{{:name              "name"
                             :database-type     "varchar"
                             :base-type         :type/Text
                             :pk?               true
                             :database-position 0}
                            {:name              "status"
                             :database-type     "bird_status"
                             :base-type         :type/PostgresEnum
                             :database-position 1}
                            {:name              "type"
                             :database-type     "bird type"
                             :base-type         :type/PostgresEnum
                             :database-position 2}}}
                 (driver/describe-table :postgres db {:name "birds"}))))

        (testing "check that when syncing the DB the enum types get recorded appropriately"
          (let [table-id (db/select-one-id Table :db_id (u/the-id db), :name "birds")]
            (is (= #{{:name "name", :database_type "varchar", :base_type :type/Text}
                     {:name "type", :database_type "bird type", :base_type :type/PostgresEnum}
                     {:name "status", :database_type "bird_status", :base_type :type/PostgresEnum}}
                   (set (map (partial into {})
                             (db/select [Field :name :database_type :base_type] :table_id table-id)))))))

        (testing "End-to-end check: make sure everything works as expected when we run an actual query"
          (let [table-id           (db/select-one-id Table :db_id (u/the-id db), :name "birds")
                bird-type-field-id (db/select-one-id Field :table_id table-id, :name "type")]
            (is (= {:rows        [["Rasta" "good bird" "toucan"]]
                    :native_form {:query  (str "SELECT \"public\".\"birds\".\"name\" AS \"name\","
                                               " \"public\".\"birds\".\"status\" AS \"status\","
                                               " \"public\".\"birds\".\"type\" AS \"type\" "
                                               "FROM \"public\".\"birds\" "
                                               "WHERE \"public\".\"birds\".\"type\" = CAST('toucan' AS \"bird type\") "
                                               "LIMIT 10")
                                  :params nil}}
                   (-> (qp/process-query
                        {:database (u/the-id db)
                         :type     :query
                         :query    {:source-table table-id
                                    :filter       [:= [:field-id (u/the-id bird-type-field-id)] "toucan"]
                                    :limit        10}})
                       :data
                       (select-keys [:rows :native_form]))))))))))


;;; ------------------------------------------------ Timezone-related ------------------------------------------------

(deftest timezone-test
  (mt/test-driver :postgres
    (letfn [(get-timezone-with-report-timezone [report-timezone]
              (mt/with-temporary-setting-values [report-timezone report-timezone]
                (ffirst
                 (mt/rows
                   (qp/process-query {:database (mt/id)
                                      :type     :native
                                      :native   {:query "SELECT current_setting('TIMEZONE') AS timezone;"}})))))]
      (testing "check that if we set report-timezone to US/Pacific that the session timezone is in fact US/Pacific"
        (is  (= "US/Pacific"
                (get-timezone-with-report-timezone "US/Pacific"))))
      (testing "check that we can set it to something else: America/Chicago"
        (is (= "America/Chicago"
               (get-timezone-with-report-timezone "America/Chicago"))))
      (testing (str "ok, check that if we try to put in a fake timezone that the query still reëxecutes without a "
                    "custom timezone. This should give us the same result as if we didn't try to set a timezone at all")
        (mt/suppress-output
          (is (= (get-timezone-with-report-timezone nil)
                 (get-timezone-with-report-timezone "Crunk Burger"))))))))

(deftest fingerprint-time-fields-test
  (mt/test-driver :postgres
    (testing "Make sure we're able to fingerprint TIME fields (#5911)"
      (drop-if-exists-and-create-db! "time_field_test")
      (let [details (mt/dbdef->connection-details :postgres :db {:database-name "time_field_test"})]
        (jdbc/execute! (sql-jdbc.conn/connection-details->spec :postgres details)
                       [(str "CREATE TABLE toucan_sleep_schedule ("
                             "  start_time TIME WITHOUT TIME ZONE NOT NULL, "
                             "  end_time TIME WITHOUT TIME ZONE NOT NULL, "
                             "  reason VARCHAR(256) NOT NULL"
                             ");"
                             "INSERT INTO toucan_sleep_schedule (start_time, end_time, reason) "
                             "  VALUES ('22:00'::time, '9:00'::time, 'Beauty Sleep');")])
        (mt/with-temp Database [database {:engine :postgres, :details (assoc details :dbname "time_field_test")}]
          (sync/sync-database! database)
          (is (= {"start_time" {:global {:distinct-count 1
                                         :nil%           0.0}
                                :type   {:type/DateTime {:earliest "22:00:00"
                                                         :latest   "22:00:00"}}}
                  "end_time"   {:global {:distinct-count 1
                                         :nil%           0.0}
                                :type   {:type/DateTime {:earliest "09:00:00"
                                                         :latest   "09:00:00"}}}
                  "reason"     {:global {:distinct-count 1
                                         :nil%           0.0}
                                :type   {:type/Text {:percent-json   0.0
                                                     :percent-url    0.0
                                                     :percent-email  0.0
                                                     :percent-state  0.0
                                                     :average-length 12.0}}}}
                 (db/select-field->field :name :fingerprint Field
                   :table_id (db/select-one-id Table :db_id (u/the-id database))))))))))


;;; ----------------------------------------------------- Other ------------------------------------------------------

(deftest exception-test
  (mt/test-driver :postgres
    (testing (str "If the DB throws an exception, is it properly returned by the query processor? Is it status "
                  ":failed? (#9942)")
      (is (thrown-with-msg?
           clojure.lang.ExceptionInfo
           #"Error executing query"
           (qp/process-query
            {:database (mt/id)
             :type     :native
             :native   {:query "SELECT adsasdasd;"}})))
      (try
        (qp/process-query
         {:database (mt/id)
          :type     :native
          :native   {:query "SELECT adsasdasd;"}})
        (catch Throwable e
          (is (= "ERROR: column \"adsasdasd\" does not exist\n  Position: 20"
                 (.. e getCause getMessage))))))))

(deftest pgobject-test
  (mt/test-driver :postgres
    (testing "Make sure PGobjects are decoded correctly"
      (let [results (qp/process-query (mt/native-query {:query "SELECT pg_sleep(0.1) AS sleep;"}))]
        (testing "rows"
          (is (= [[""]]
                 (mt/rows results))))
        (testing "cols"
          (is (= [{:display_name "sleep"
                   :base_type    :type/Text
                   :source       :native
                   :field_ref    [:field "sleep" {:base-type :type/Text}]
                   :name         "sleep"}]
                 (mt/cols results))))))))

(deftest id-field-parameter-test
  (mt/test-driver :postgres
    (testing "We should be able to filter a PK column with a String value -- should get parsed automatically (#13263)"
      (is (= [[2 "Stout Burgers & Beers" 11 34.0996 -118.329 2]]
             (mt/rows
               (mt/run-mbql-query venues
                 {:filter [:= $id "2"]})))))))

(deftest dont-sync-tables-with-no-select-permissions-test
  (testing "Make sure we only sync databases for which the current user has SELECT permissions"
    (mt/test-driver :postgres
      (drop-if-exists-and-create-db! "no-select-test")
      (let [details (mt/dbdef->connection-details :postgres :db {:database-name "no-select-test"})
            spec    (sql-jdbc.conn/connection-details->spec :postgres details)]
        (doseq [statement ["CREATE TABLE PUBLIC.table_with_perms (x INTEGER NOT NULL);"
                           "CREATE TABLE PUBLIC.table_with_no_perms (y INTEGER NOT NULL);"
                           "DROP USER IF EXISTS no_select_test_user;"
                           "CREATE USER no_select_test_user WITH PASSWORD '123456';"
                           "GRANT SELECT ON TABLE \"no-select-test\".PUBLIC.table_with_perms TO no_select_test_user;"]]
          (jdbc/execute! spec [statement])))
      (let [test-user-details (assoc (mt/dbdef->connection-details :postgres :db {:database-name "no-select-test"})
                                     :user "no_select_test_user"
                                     :password "123456")]
        (mt/with-temp Database [database {:engine :postgres, :details test-user-details}]
          (sync/sync-database! database)
          (is (= #{"table_with_perms"}
                 (db/select-field :name Table :db_id (:id database)))))))))

(deftest json-operator-?-works
  (testing "Make sure the Postgres ? operators (for JSON types) work in native queries"
    (mt/test-driver :postgres
      (drop-if-exists-and-create-db! "json-test")
      (let [details (mt/dbdef->connection-details :postgres :db {:database-name "json-test"})
            spec    (sql-jdbc.conn/connection-details->spec :postgres details)]
        (doseq [statement ["DROP TABLE IF EXISTS PUBLIC.json_table;"
                           "CREATE TABLE PUBLIC.json_table (json_val JSON NOT NULL);"
                           "INSERT INTO PUBLIC.json_table (json_val) VALUES ('{\"a\": 1, \"b\": 2}');"]]
          (jdbc/execute! spec [statement])))
      (let [json-db-details (mt/dbdef->connection-details :postgres :db {:database-name "json-test"})
            query           (str "SELECT json_val::jsonb ? 'a',"
                                 "json_val::jsonb ?| array['c', 'd'],"
                                 "json_val::jsonb ?& array['a', 'b']"
                                 "FROM \"json_table\";")]
        (mt/with-temp Database [database {:engine :postgres, :details json-db-details}]
          (mt/with-db database (sync/sync-database! database)
                               (is (= [[true false true]]
                                      (-> {:query query}
                                          (mt/native-query)
                                          (qp/process-query)
                                          (mt/rows))))))))))

(defn- pretty-sql [s]
  (-> s
      (str/replace #"\"" "")
      (str/replace #"public\." "")))

(deftest do-not-cast-to-date-if-column-is-already-a-date-test
  (testing "Don't wrap Field in date() if it's already a DATE (#11502)"
    (mt/test-driver :postgres
      (mt/dataset attempted-murders
        (let [query (mt/mbql-query attempts
                      {:aggregation [[:count]]
                       :breakout    [!day.date]})]
          (is (= (str "SELECT attempts.date AS date, count(*) AS count "
                      "FROM attempts "
                      "GROUP BY attempts.date "
                      "ORDER BY attempts.date ASC")
                 (some-> (qp/query->native query) :query pretty-sql))))))))<|MERGE_RESOLUTION|>--- conflicted
+++ resolved
@@ -17,13 +17,9 @@
             [metabase.sync.sync-metadata :as sync-metadata]
             [metabase.test :as mt]
             [metabase.util :as u]
-            [toucan.db :as db]
-<<<<<<< HEAD
-            [metabase.util.honeysql-extensions :as hx]))
-=======
-            [clojure.string :as str])
-  (:import (java.sql DatabaseMetaData)))
->>>>>>> 028e7160
+            [metabase.util.honeysql-extensions :as hx]
+            [toucan.db :as db])
+  (:import java.sql.DatabaseMetaData))
 
 (defn- drop-if-exists-and-create-db!
   "Drop a Postgres database named `db-name` if it already exists; then create a new empty one with that name."

(ns metabase.query-processor-test.parameters-test
  "Tests for support for parameterized queries in drivers that support it. (There are other tests for parameter support
  in various places; these are mainly for high-level verification that parameters are working.)"
  (:require [clojure.test :refer :all]
            [metabase
             [driver :as driver]
             [models :refer [Card]]
             [query-processor :as qp]
             [test :as mt]
             [util :as u]]))

(defn- run-count-query [query]
  (or (ffirst
       (mt/formatted-rows [int]
         (qp/process-query query)))
      ;; HACK (!) Mongo returns `nil` count instead of 0 — (#5419) — workaround until this is fixed
      0))

(defn- query-with-default-parameter-value [query param-name param-value]
  (assoc-in query [:native :template-tags (name param-name) :default] param-value))


;;; +----------------------------------------------------------------------------------------------------------------+
;;; |                                              Template Tag Params                                               |
;;; +----------------------------------------------------------------------------------------------------------------+

(defn- template-tag-count-query
  "Generate a native query for the current driver for count of `table` with a template-tag parameter for `field`:

    (template-tag-count-query :venues :name :text \"In-N-Out Burger\" nil)
    ;; ->
    {:database   2671
     :type       :native
     :native     {:query         \"SELECT count(*) AS \"count\" FROM \"PUBLIC\".\"VENUES\" WHERE \"PUBLIC\".\"VENUES\".\"NAME\" = {{name}}\"
                  :template-tags {\"name\" {:name \"name\", :display-name \"name\", :type \"text\"}}}
     :parameters [{:type :text, :target [:variable [:template-tag \"name\"]], :value \"Tempest\"}]}"
  [table field param-type param-value {:keys [defaults?]}]
  (let [query (mt/native-query
                (assoc (mt/count-with-template-tag-query driver/*driver* table field param-type)
                       :template-tags {(name field) {:name         (name field)
                                                     :display-name (name field)
                                                     :type         (or (namespace param-type)
                                                                       (name param-type))}}))]
    (if defaults?
      (query-with-default-parameter-value query field param-value)
      (assoc query :parameters [{:type   param-type
                                 :target [:variable [:template-tag (name field)]]
                                 :value  param-value}]))))

(deftest template-tag-param-test
  (mt/test-drivers (mt/normal-drivers-with-feature :native-parameters)
    (letfn [(count-with-params [table param-name param-type value & [options]]
              (run-count-query
               (template-tag-count-query table param-name param-type value options)))]
      (doseq [[message options] {"Query with all supplied parameters" nil
                                 "Query using default values"         {:defaults? true}}]
        (testing message
          (testing "text params"
            (is (= 1
                   (count-with-params :venues :name :text "In-N-Out Burger" options))))
          (testing "number params"
            (is (= 22
                   (count-with-params :venues :price :number "1" options))))
          ;; FIXME — This is not currently working on SQLite, probably because SQLite's implementation of temporal types
          ;; is wacko.
          (when (not= driver/*driver* :sqlite)
            (testing "date params"
              (is (= 1
                     (count-with-params :users :last_login :date/single "2014-08-02T09:30Z" options))))))))))


;;; +----------------------------------------------------------------------------------------------------------------+
;;; |                                              Field Filter Params                                               |
;;; +----------------------------------------------------------------------------------------------------------------+

(defn- field-filter-count-query [table field value-type value]
  {:database   (mt/id)
   :type       :native
   :native     (assoc (mt/count-with-field-filter-query driver/*driver* table field)
                      :template-tags {(name field) {:name         (name field)
                                                    :display-name (name field)
                                                    :type         :dimension
                                                    :dimension    [:field-id (mt/id table field)]}})
   :parameters [{:type   value-type
                 :name   (name field)
                 :target [:dimension [:template-tag (name field)]]
                 :value  value}]})

;; this isn't a complete test for all possible field filter types, but it covers mostly everything
(deftest field-filter-param-test
  (letfn [(is-count-= [expected-count table field value-type value]
            (let [query (field-filter-count-query table field value-type value)]
              (testing (format "\nquery = \n%s" (u/pprint-to-str 'cyan query))
                (is (= expected-count
                       (run-count-query query))))))]
    (mt/test-drivers (mt/normal-drivers-with-feature :native-parameters)
      (testing "temporal field filters"
        ;; TIMEZONE FIXME — The excluded drivers below don't have TIME types, so the `attempted-murders` dataset doesn't
        ;; currently work. We should use the closest equivalent types (e.g. `DATETIME` or `TIMESTAMP` so we can still
        ;; load the dataset and run tests using this dataset such as these, which doesn't even use the TIME type.
        (when-not (#{:oracle :presto :redshift :sparksql :snowflake} driver/*driver*)
          (mt/dataset attempted-murders
            (doseq [field
                    [:datetime
                     :date
                     :datetime_tz]

                    [value-type value expected-count]
                    [[:date/relative     "past30days" 0]
                     [:date/range        "2019-11-01~2020-01-09" 20]
                     [:date/single       "2019-11-12" 1]
                     [:date/quarter-year "Q4-2019" 20]
                     [:date/month-year   "2019-11" 20]]]
              (testing (format "\nField filter with %s Field" field)
                (testing (format "\nfiltering against %s value '%s'" value-type value)
                  (is-count-= expected-count
                              :attempts field value-type value)))))))
      ;; FIXME — Field Filters don't seem to be working correctly for SparkSQL
      (when-not (= driver/*driver* :sparksql)
        (testing "text params"
          (is-count-= 1
                      :venues :name :text "In-N-Out Burger"))
        (testing "number params"
          (is-count-= 22
                      :venues :price :number "1"))
        (testing "boolean params"
          (mt/dataset places-cam-likes
            (is-count-= 2
                        :places :liked :boolean true)))))))

<<<<<<< HEAD
(deftest filter-nested-queries-test
  (mt/test-drivers (mt/normal-drivers-with-feature :native-parameters :nested-queries)
    (testing "We should be able to apply filters to queries that use native queries with parameters as their source (#9802)"
      (mt/with-temp Card [{card-id :id} {:dataset_query (mt/native-query (qp/query->native (mt/mbql-query checkins)))}]
        (let [query (assoc (mt/mbql-query nil
                             {:source-table (format "card__%d" card-id)})
                           :parameters [{:type   :date/all-options
                                         :target [:dimension (mt/$ids *checkins.date)] ; expands to appropriate field-literal form
                                         :value  "2014-01-06"}])]
          (is (= [[182 "2014-01-06T00:00:00Z" 5 31]]
                 (mt/formatted-rows :checkins
                   (qp/process-query query)))))))))
=======
(deftest string-escape-test
  ;; test `:sql` drivers that support native parameters
  (mt/test-drivers (set (filter #(isa? driver/hierarchy % :sql) (mt/normal-drivers-with-feature :native-parameters)))
    (testing "Make sure field filter parameters are properly escaped"
      (let [query   (field-filter-count-query :venues :name :text "Tito's Tacos")
            results (qp/process-query query)]
        (is (= [[1]]
               (mt/formatted-rows [int] results)))))))
>>>>>>> b3080fa4
<|MERGE_RESOLUTION|>--- conflicted
+++ resolved
@@ -128,7 +128,6 @@
             (is-count-= 2
                         :places :liked :boolean true)))))))
 
-<<<<<<< HEAD
 (deftest filter-nested-queries-test
   (mt/test-drivers (mt/normal-drivers-with-feature :native-parameters :nested-queries)
     (testing "We should be able to apply filters to queries that use native queries with parameters as their source (#9802)"
@@ -141,7 +140,7 @@
           (is (= [[182 "2014-01-06T00:00:00Z" 5 31]]
                  (mt/formatted-rows :checkins
                    (qp/process-query query)))))))))
-=======
+
 (deftest string-escape-test
   ;; test `:sql` drivers that support native parameters
   (mt/test-drivers (set (filter #(isa? driver/hierarchy % :sql) (mt/normal-drivers-with-feature :native-parameters)))
@@ -149,5 +148,4 @@
       (let [query   (field-filter-count-query :venues :name :text "Tito's Tacos")
             results (qp/process-query query)]
         (is (= [[1]]
-               (mt/formatted-rows [int] results)))))))
->>>>>>> b3080fa4
+               (mt/formatted-rows [int] results)))))))
(ns metabase.query-processor-test.date-bucketing-test
  "The below tests cover the various date bucketing/grouping scenarios that we support. There are are always two
  timezones in play when querying using these date bucketing features. The most visible is how timestamps are returned
  to the user. With no report timezone specified, the JVM's timezone is used to represent the timestamps regardless of
  timezone of the database. Specifying a report timezone (if the database supports it) will return the timestamps in
  that timezone (manifesting itself as an offset for that time). Using the JVM timezone that doesn't match the
  database timezone (assuming the database doesn't support a report timezone) can lead to incorrect results.

  The second place timezones can impact this is calculations in the database. A good example of this is grouping
  something by day. In that case, the start (or end) of the day will be different depending on what timezone the
  database is in. The start of the day in pacific time is 7 (or 8) hours earlier than UTC. This means there might be a
  different number of results depending on what timezone we're in. Report timezone lets the user specify that, and it
  gets pushed into the database so calculations are made in that timezone.

  If a report timezone is specified and the database supports it, the JVM timezone should have no impact on queries or
  their results."
  (:require [clj-time
             [core :as time]
             [format :as tformat]]
            [metabase
             [driver :as driver]
             [query-processor-test :refer :all]
             [util :as u]]
            [metabase.test
             [data :as data]
             [util :as tu]]
            [metabase.test.data
             [dataset-definitions :as defs]
<<<<<<< HEAD
             [datasets :as datasets]
             [interface :as i]])
=======
             [datasets :as datasets :refer [*driver* *engine*]]
             [interface :as i]]
            [metabase.util.date :as du])
>>>>>>> 490b1f55
  (:import org.joda.time.DateTime))

(defn- ->long-if-number [x]
  (if (number? x)
    (long x)
    x))

(defn tz-shifted-engine-bug?
  "Returns true if `engine` is affected by the bug originally observed in
  Oracle (https://github.com/metabase/metabase/issues/5789) but later found in Redshift and Snowflake. The timezone is
  applied correctly, but the date operations that we use aren't using that timezone. This function is used to
  differentiate Oracle from the other report-timezone databases until that bug can get fixed. Redshift and Snowflake
  also have this issue."
  [engine]
  (contains? #{:snowflake :oracle :redshift} engine))

(defn- sad-toucan-incidents-with-bucketing
  "Returns 10 sad toucan incidents grouped by `UNIT`"
  ([unit]
   (->> (data/with-db (data/get-or-create-database! defs/sad-toucan-incidents)
          (data/run-mbql-query incidents
            {:aggregation [[:count]]
             :breakout    [[:datetime-field $timestamp unit]]
             :limit       10}))
        rows (format-rows-by [->long-if-number int])))
  ([unit tz]
   (tu/with-temporary-setting-values [report-timezone (.getID tz)]
     (sad-toucan-incidents-with-bucketing unit))))

;;;;;;;;;;;;;;;;;;;;;;;;;;;;;;;;;;;;;;;;;;;;;;;;;;;;;;;;;;;;
;;
;; Timezones and date formatters used by all date tests
;;
;;;;;;;;;;;;;;;;;;;;;;;;;;;;;;;;;;;;;;;;;;;;;;;;;;;;;;;;;;;;

(def ^:private pacific-tz (time/time-zone-for-id "America/Los_Angeles"))
(def ^:private eastern-tz (time/time-zone-for-id "America/New_York"))
(def ^:private utc-tz     (time/time-zone-for-id "UTC"))

(defn- source-date-formatter
  "Create a date formatter, interpretting the datestring as being in `tz`"
  [tz]
  (tformat/with-zone (tformat/formatters :date-hour-minute-second-fraction) tz))

(defn- result-date-formatter
  "Create a formatter for converting a date to `tz` and in the format that the query processor would return"
  [tz]
  (tformat/with-zone (tformat/formatters :date-time) tz))

(def ^:private result-date-formatter-without-tz
  "sqlite returns date strings that do not include their timezone, this formatter is useful for those DBs"
  (tformat/formatters :mysql))

(def ^:private date-formatter-without-time
  "sqlite returns dates that do not include their time, this formatter is useful for those DBs"
  (tformat/formatters :date))

(defn- adjust-date
  "Parses `dates` using `source-formatter` and convert them to a string via `result-formatter`"
  [source-formatter result-formatter dates]
   (map (comp #(tformat/unparse result-formatter %)
              #(tformat/parse source-formatter %))
        dates))

;;;;;;;;;;;;;;;;;;;;;;;;;;;;;;;;;;;;;;;;;;;;;;;;;;;;;;;;;;;;
;;
;; Default grouping tests
;;
;;;;;;;;;;;;;;;;;;;;;;;;;;;;;;;;;;;;;;;;;;;;;;;;;;;;;;;;;;;;

(def ^:private sad-toucan-dates
  "This is the first 10 sad toucan dates when converted from millis since epoch in the UTC timezone. The timezone is
  left off of the timezone string so that we can emulate how certain conversions work in the code today. As an
  example, the UTC dates in Oracle are interpreted as the reporting timezone when they're UTC"
  ["2015-06-01T10:31:00.000"
   "2015-06-01T16:06:00.000"
   "2015-06-01T17:23:00.000"
   "2015-06-01T18:55:00.000"
   "2015-06-01T21:04:00.000"
   "2015-06-01T21:19:00.000"
   "2015-06-02T02:13:00.000"
   "2015-06-02T05:37:00.000"
   "2015-06-02T08:20:00.000"
   "2015-06-02T11:11:00.000"])

(defn- sad-toucan-result
  "Creates a sad toucan resultset using the given `source-formatter` and `result-formatter`. Pairs the dates with the
  record counts."
  [source-formatter result-formatter]
  (mapv vector
        (adjust-date source-formatter result-formatter sad-toucan-dates)
        (repeat 1)))

;; Bucket sad toucan events by their default bucketing, which is the full datetime value
(expect-with-non-timeseries-dbs
  (cond
    ;; Timezone is omitted by these databases
    (= :sqlite driver/*driver*)
    (sad-toucan-result (source-date-formatter utc-tz) result-date-formatter-without-tz)

    ;; There's a bug here where we are reading in the UTC time as pacific, so we're 7 hours off
    (tz-shifted-engine-bug? driver/*driver*)
    (sad-toucan-result (source-date-formatter pacific-tz) (result-date-formatter pacific-tz))

    ;; When the reporting timezone is applied, the same datetime value is returned, but set in the pacific timezone
    (supports-report-timezone? driver/*driver*)
    (sad-toucan-result (source-date-formatter utc-tz) (result-date-formatter pacific-tz))

    ;; Databases that don't support report timezone will always return the time using the JVM's timezone setting Our
    ;; tests force UTC time, so this should always be UTC
    :else
    (sad-toucan-result (source-date-formatter utc-tz) (result-date-formatter utc-tz)))
  (sad-toucan-incidents-with-bucketing :default pacific-tz))

;; Buckets sad toucan events like above, but uses the eastern timezone as the report timezone
(expect-with-non-timeseries-dbs
  (cond
    ;; These databases are always in UTC so aren't impacted by changes in report-timezone
    (= :sqlite driver/*driver*)
    (sad-toucan-result (source-date-formatter utc-tz) result-date-formatter-without-tz)

    (tz-shifted-engine-bug? driver/*driver*)
    (sad-toucan-result (source-date-formatter eastern-tz) (result-date-formatter eastern-tz))

    ;; The time instant is the same as UTC (or pacific) but should be offset by the eastern timezone
    (supports-report-timezone? driver/*driver*)
    (sad-toucan-result (source-date-formatter utc-tz) (result-date-formatter eastern-tz))

    ;; The change in report timezone has no affect on this group
    :else
    (sad-toucan-result (source-date-formatter utc-tz) (result-date-formatter utc-tz)))

  (sad-toucan-incidents-with-bucketing :default eastern-tz))

;; Changes the JVM timezone from UTC to Pacific, this test isn't run on H2 as the database stores it's timezones in
;; the JVM timezone (UTC on startup). When we change that timezone, it then assumes the data was also stored in that
;; timezone. This leads to incorrect results. In this example it applies the pacific offset twice
;;
;; The exclusions here are databases that give incorrect answers when the JVM timezone doesn't match the databases
;; timezone
(expect-with-non-timeseries-dbs-except #{:h2 :sqlserver :redshift :sparksql :mongo}
  (cond
    (= :sqlite driver/*driver*)
    (sad-toucan-result (source-date-formatter utc-tz) result-date-formatter-without-tz)

    (tz-shifted-engine-bug? driver/*driver*)
    (sad-toucan-result (source-date-formatter eastern-tz) (result-date-formatter eastern-tz))

    ;; The JVM timezone should have no impact on a database that uses a report timezone
    (supports-report-timezone? driver/*driver*)
    (sad-toucan-result (source-date-formatter utc-tz) (result-date-formatter eastern-tz))

    :else
    (sad-toucan-result (source-date-formatter utc-tz) (result-date-formatter pacific-tz)))

  (tu/with-jvm-tz pacific-tz
    (sad-toucan-incidents-with-bucketing :default eastern-tz)))

;;;;;;;;;;;;;;;;;;;;;;;;;;;;;;;;;;;;;;;;;;;;;;;;;;;;;;;;;;;;
;;
;; Grouping by minute tests
;;
;;;;;;;;;;;;;;;;;;;;;;;;;;;;;;;;;;;;;;;;;;;;;;;;;;;;;;;;;;;;

;; This dataset doesn't have multiple events in a minute, the results are the same as the default grouping
(expect-with-non-timeseries-dbs
  (cond
    (= :sqlite driver/*driver*)
    (sad-toucan-result (source-date-formatter utc-tz) result-date-formatter-without-tz)

    (tz-shifted-engine-bug? driver/*driver*)
    (sad-toucan-result (source-date-formatter pacific-tz) (result-date-formatter pacific-tz))

    (supports-report-timezone? driver/*driver*)
    (sad-toucan-result (source-date-formatter utc-tz) (result-date-formatter pacific-tz))

    :else
    (sad-toucan-result (source-date-formatter utc-tz) (result-date-formatter utc-tz)))
  (sad-toucan-incidents-with-bucketing :minute pacific-tz))

;; Grouping by minute of hour is not affected by timezones
(expect-with-non-timeseries-dbs
  [[0 5]
   [1 4]
   [2 2]
   [3 4]
   [4 4]
   [5 3]
   [6 5]
   [7 1]
   [8 1]
   [9 1]]
  (sad-toucan-incidents-with-bucketing :minute-of-hour pacific-tz))

;;;;;;;;;;;;;;;;;;;;;;;;;;;;;;;;;;;;;;;;;;;;;;;;;;;;;;;;;;;;
;;
;; Grouping by hour tests
;;
;;;;;;;;;;;;;;;;;;;;;;;;;;;;;;;;;;;;;;;;;;;;;;;;;;;;;;;;;;;;

(def ^:private sad-toucan-dates-grouped-by-hour
  "This is the first 10 groupings of sad toucan dates at the same hour when converted from millis since epoch in the UTC
  timezone. The timezone is left off of the timezone string so that we can emulate how certain conversions are broken
  in the code today. As an example, the UTC dates in Oracle are interpreted as the reporting timezone when they're
  UTC"
  ["2015-06-01T10:00:00.000"
   "2015-06-01T16:00:00.000"
   "2015-06-01T17:00:00.000"
   "2015-06-01T18:00:00.000"
   "2015-06-01T21:00:00.000"
   "2015-06-02T02:00:00.000"
   "2015-06-02T05:00:00.000"
   "2015-06-02T08:00:00.000"
   "2015-06-02T11:00:00.000"
   "2015-06-02T13:00:00.000"])

(defn- results-by-hour
  "Creates a sad toucan resultset using the given `source-formatter` and `result-formatter`. Pairs the dates with the
  the record counts"
  [source-formatter result-formatter]
  (mapv vector
        (adjust-date source-formatter result-formatter sad-toucan-dates-grouped-by-hour)
        [1 1 1 1 2 1 1 1 1 1]))

;; For this test, the results are the same for each database, but the
;; formatting of the time for that given count is different depending
;; on whether the database supports a report timezone and what
;; timezone that database is in
(expect-with-non-timeseries-dbs
  (cond
    (= :sqlite driver/*driver*)
    (results-by-hour (source-date-formatter utc-tz)
                     result-date-formatter-without-tz)

    (tz-shifted-engine-bug? driver/*driver*)
    (results-by-hour (source-date-formatter pacific-tz) (result-date-formatter pacific-tz))

    (supports-report-timezone? driver/*driver*)
    (results-by-hour (source-date-formatter utc-tz) (result-date-formatter pacific-tz))

    :else
    (results-by-hour (source-date-formatter utc-tz) (result-date-formatter utc-tz)))

  (sad-toucan-incidents-with-bucketing :hour pacific-tz))

;;;;;;;;;;;;;;;;;;;;;;;;;;;;;;;;;;;;;;;;;;;;;;;;;;;;;;;;;;;;
;;
;; Grouping by hour of day tests
;;
;;;;;;;;;;;;;;;;;;;;;;;;;;;;;;;;;;;;;;;;;;;;;;;;;;;;;;;;;;;;

;; The counts are affected by timezone as the times are shifted back
;; by 7 hours. These count changes can be validated by matching the
;; first three results of the pacific results to the last three of the
;; UTC results (i.e. pacific is 7 hours back of UTC at that time)
(expect-with-non-timeseries-dbs
  (if (and (not (tz-shifted-engine-bug? driver/*driver*))
           (supports-report-timezone? driver/*driver*))
    [[0 8] [1 9] [2 7] [3 10] [4 10] [5 9] [6 6] [7 5] [8 7] [9 7]]
    [[0 13] [1 8] [2 4] [3 7] [4 5] [5 13] [6 10] [7 8] [8 9] [9 7]])
  (sad-toucan-incidents-with-bucketing :hour-of-day pacific-tz))

;; With all databases in UTC, the results should be the same for all DBs
(expect-with-non-timeseries-dbs
  [[0 13] [1 8] [2 4] [3 7] [4 5] [5 13] [6 10] [7 8] [8 9] [9 7]]
  (sad-toucan-incidents-with-bucketing :hour-of-day utc-tz))

;;;;;;;;;;;;;;;;;;;;;;;;;;;;;;;;;;;;;;;;;;;;;;;;;;;;;;;;;;;;
;;
;; Grouping by day tests
;;
;;;;;;;;;;;;;;;;;;;;;;;;;;;;;;;;;;;;;;;;;;;;;;;;;;;;;;;;;;;;

(defn- offset-time
  "Add to `date` offset from UTC found in `tz`"
  [tz date]
  (time/minus date
              (time/seconds
               (/ (.getOffset tz date) 1000))))

(defn- find-events-in-range
  "Find the number of sad toucan events between `start-date-str` and `end-date-str`"
  [start-date-str end-date-str]
  (-> (data/with-db (data/get-or-create-database! defs/sad-toucan-incidents)
        (data/run-mbql-query incidents
          {:aggregation [[:count]]
           :breakout    [[:datetime-field $timestamp :day]]
           :filter      [:between
                         [:datetime-field $timestamp :default]
                         start-date-str
                         end-date-str]}))
      rows
      first
      second
      (or 0)))

(defn- new-events-after-tz-shift
  "Given a `date-str` and a `tz`, how many new events would appear if the time were shifted by the offset in `tz`. This
  function is useful for figuring out what the counts would be if the database was in that timezone"
  [date-str tz]
  (let [date-obj (tformat/parse (tformat/formatters :date) date-str)
        next-day (time/plus date-obj (time/days 1))
        unparse-utc #(tformat/unparse (result-date-formatter utc-tz) %)]
    (-
     ;; Once the time is shifted to `TZ`, how many new events will this add
     (find-events-in-range (unparse-utc next-day) (unparse-utc (offset-time tz next-day)))
     ;; Subtract the number of events that we will loose with the timezone shift
     (find-events-in-range (unparse-utc date-obj) (unparse-utc (offset-time tz date-obj))))))

;; This test uses H2 (in UTC) to determine the difference in number of
;; events in UTC time vs pacific time. It does this using a the UTC
;; dataset and some math to figure out if our 24 hour window is
;; shifted 7 hours back, how many events to we gain and lose. Although
;; this test is technically covered by the other grouping by day
;; tests, it's useful for debugging to answer why row counts change
;; when the timezone shifts by removing timezones and the related
;; database settings
(datasets/expect-with-drivers #{:h2}
  [2 -1 5 -5 2 0 -2 1 -1 1]
  (map #(new-events-after-tz-shift (str "2015-06-" %) pacific-tz)
       ["01" "02" "03" "04" "05" "06" "07" "08" "09" "10"]))

(def ^:private sad-toucan-events-grouped-by-day
  ["2015-06-01"
   "2015-06-02"
   "2015-06-03"
   "2015-06-04"
   "2015-06-05"
   "2015-06-06"
   "2015-06-07"
   "2015-06-08"
   "2015-06-09"
   "2015-06-10"])

(defn- results-by-day
  "Creates a sad toucan resultset using the given `source-formatter` and `result-formatter`. Pairs the dates with the
  record counts supplied in `counts`"
  [source-formatter result-formatter counts]
  (mapv vector
        (adjust-date source-formatter result-formatter sad-toucan-events-grouped-by-day)
        counts))

(expect-with-non-timeseries-dbs
  (if (= :sqlite driver/*driver*)
    (results-by-day date-formatter-without-time
                    date-formatter-without-time
                    [6 10 4 9 9 8 8 9 7 9])
    (results-by-day date-formatter-without-time
                    (result-date-formatter utc-tz)
                    [6 10 4 9 9 8 8 9 7 9]))

  (sad-toucan-incidents-with-bucketing :day utc-tz))

(expect-with-non-timeseries-dbs
  (cond
    (= :sqlite driver/*driver*)
    (results-by-day date-formatter-without-time
                    date-formatter-without-time
                    [6 10 4 9 9 8 8 9 7 9])

    (tz-shifted-engine-bug? driver/*driver*)
    (results-by-day (tformat/with-zone date-formatter-without-time pacific-tz)
                    (result-date-formatter pacific-tz)
                    [6 10 4 9 9 8 8 9 7 9])

    (supports-report-timezone? driver/*driver*)
    (results-by-day (tformat/with-zone date-formatter-without-time pacific-tz)
                    (result-date-formatter pacific-tz)
                    [8 9 9 4 11 8 6 10 6 10])

    :else
    (results-by-day (tformat/with-zone date-formatter-without-time utc-tz)
                    (result-date-formatter utc-tz)
                    [6 10 4 9 9 8 8 9 7 9]))

  (sad-toucan-incidents-with-bucketing :day pacific-tz))

;; This test provides a validation of how many events are gained or
;; lost when the timezone is shifted to eastern, similar to the test
;; above with pacific
(datasets/expect-with-drivers #{:h2}
  [1 -1 3 -3 3 -2 -1 0 1 1]
  (map #(new-events-after-tz-shift (str "2015-06-" %) eastern-tz)
       ["01" "02" "03" "04" "05" "06" "07" "08" "09" "10"]))

;; Similar to the pacific test above, just validating eastern timezone shifts
(expect-with-non-timeseries-dbs
  (cond
    (= :sqlite driver/*driver*)
    (results-by-day date-formatter-without-time
                    date-formatter-without-time
                    [6 10 4 9 9 8 8 9 7 9])

    (tz-shifted-engine-bug? driver/*driver*)
    (results-by-day (tformat/with-zone date-formatter-without-time eastern-tz)
                    (result-date-formatter eastern-tz)
                    [6 10 4 9 9 8 8 9 7 9])

    (supports-report-timezone? driver/*driver*)
    (results-by-day (tformat/with-zone date-formatter-without-time eastern-tz)
                    (result-date-formatter eastern-tz)
                    [7 9 7 6 12 6 7 9 8 10])

    :else
    (results-by-day  date-formatter-without-time
                     (result-date-formatter utc-tz)
                     [6 10 4 9 9 8 8 9 7 9]))

  (sad-toucan-incidents-with-bucketing :day eastern-tz))

;; This tests out the JVM timezone's impact on the results. For databases supporting a report timezone, this should
;; have no affect on the results. When no report timezone is used it should convert dates to the JVM's timezone
;;
;; H2 doesn't support us switching timezones after the dates have been stored. This causes H2 to (incorrectly) apply
;; the timezone shift twice, so instead of -07:00 it will become -14:00. Leaving out the test rather than validate
;; wrong results.
;;
;; The exclusions here are databases that give incorrect answers when the JVM timezone doesn't match the databases
;; timezone
(expect-with-non-timeseries-dbs-except #{:h2 :sqlserver :redshift :sparksql :mongo}
  (cond
    (= :sqlite driver/*driver*)
    (results-by-day date-formatter-without-time
                    date-formatter-without-time
                    [6 10 4 9 9 8 8 9 7 9])

    (tz-shifted-engine-bug? driver/*driver*)
    (results-by-day (tformat/with-zone date-formatter-without-time pacific-tz)
                    (result-date-formatter pacific-tz)
                    [6 10 4 9 9 8 8 9 7 9])

    (supports-report-timezone? driver/*driver*)
    (results-by-day (tformat/with-zone date-formatter-without-time pacific-tz)
                    (result-date-formatter pacific-tz)
                    [8 9 9 4 11 8 6 10 6 10])

    :else
    (results-by-day (tformat/with-zone date-formatter-without-time utc-tz)
                    (result-date-formatter pacific-tz)
                    [6 10 4 9 9 8 8 9 7 9]))

  (tu/with-jvm-tz pacific-tz
    (sad-toucan-incidents-with-bucketing :day pacific-tz)))

;;;;;;;;;;;;;;;;;;;;;;;;;;;;;;;;;;;;;;;;;;;;;;;;;;;;;;;;;;;;
;;
;; Grouping by day-of-week tests
;;
;;;;;;;;;;;;;;;;;;;;;;;;;;;;;;;;;;;;;;;;;;;;;;;;;;;;;;;;;;;;

(expect-with-non-timeseries-dbs
  (if (and (not (tz-shifted-engine-bug? driver/*driver*))
           (supports-report-timezone? driver/*driver*))
    [[1 29] [2 36] [3 33] [4 29] [5 13] [6 38] [7 22]]
    [[1 28] [2 38] [3 29] [4 27] [5 24] [6 30] [7 24]])
  (sad-toucan-incidents-with-bucketing :day-of-week pacific-tz))

(expect-with-non-timeseries-dbs
  [[1 28] [2 38] [3 29] [4 27] [5 24] [6 30] [7 24]]
  (sad-toucan-incidents-with-bucketing :day-of-week utc-tz))

;;;;;;;;;;;;;;;;;;;;;;;;;;;;;;;;;;;;;;;;;;;;;;;;;;;;;;;;;;;;
;;
;; Grouping by day-of-month tests
;;
;;;;;;;;;;;;;;;;;;;;;;;;;;;;;;;;;;;;;;;;;;;;;;;;;;;;;;;;;;;;

(expect-with-non-timeseries-dbs
  (if (and (not (tz-shifted-engine-bug? driver/*driver*))
           (supports-report-timezone? driver/*driver*))
    [[1 8] [2 9] [3 9] [4 4] [5 11] [6 8] [7 6] [8 10] [9 6] [10 10]]
    [[1 6] [2 10] [3 4] [4 9] [5  9] [6 8] [7 8] [8  9] [9 7] [10  9]])
  (sad-toucan-incidents-with-bucketing :day-of-month pacific-tz))

(expect-with-non-timeseries-dbs
  [[1 6] [2 10] [3 4] [4 9] [5  9] [6 8] [7 8] [8  9] [9 7] [10  9]]
  (sad-toucan-incidents-with-bucketing :day-of-month utc-tz))

;;;;;;;;;;;;;;;;;;;;;;;;;;;;;;;;;;;;;;;;;;;;;;;;;;;;;;;;;;;;
;;
;; Grouping by day-of-month tests
;;
;;;;;;;;;;;;;;;;;;;;;;;;;;;;;;;;;;;;;;;;;;;;;;;;;;;;;;;;;;;;

(expect-with-non-timeseries-dbs
  (if (and (not (tz-shifted-engine-bug? driver/*driver*))
           (supports-report-timezone? driver/*driver*))
    [[152 8] [153 9] [154 9] [155 4] [156 11] [157 8] [158 6] [159 10] [160 6] [161 10]]
    [[152 6] [153 10] [154 4] [155 9] [156  9] [157  8] [158 8] [159  9] [160 7] [161  9]])
  (sad-toucan-incidents-with-bucketing :day-of-year pacific-tz))

(expect-with-non-timeseries-dbs
  [[152 6] [153 10] [154 4] [155 9] [156  9] [157  8] [158 8] [159  9] [160 7] [161  9]]
  (sad-toucan-incidents-with-bucketing :day-of-year utc-tz))

;;;;;;;;;;;;;;;;;;;;;;;;;;;;;;;;;;;;;;;;;;;;;;;;;;;;;;;;;;;;
;;
;; Grouping by week tests
;;
;;;;;;;;;;;;;;;;;;;;;;;;;;;;;;;;;;;;;;;;;;;;;;;;;;;;;;;;;;;;

(defn- results-by-week
  "Creates a sad toucan resultset using the given `source-formatter` and `result-formatter`. Pairs the dates with the
  record counts supplied in `counts`"
  [source-formatter result-formatter counts]
  (mapv vector
        (adjust-date source-formatter result-formatter ["2015-05-31"
                                                        "2015-06-07"
                                                        "2015-06-14"
                                                        "2015-06-21"
                                                        "2015-06-28"])
        counts))

(expect-with-non-timeseries-dbs
  (if (= :sqlite driver/*driver*)
    (results-by-week date-formatter-without-time
                     date-formatter-without-time
                     [46 47 40 60 7])
    (results-by-week date-formatter-without-time
                     (result-date-formatter utc-tz)
                     [46 47 40 60 7]))

  (sad-toucan-incidents-with-bucketing :week utc-tz))

(defn- new-weekly-events-after-tz-shift
  "Finds the change in sad toucan events if the timezone is shifted to `tz`"
  [date-str tz]
  (let [date-obj (tformat/parse (tformat/formatters :date) date-str)
        next-week (time/plus date-obj (time/days 7))
        unparse-utc #(tformat/unparse (result-date-formatter utc-tz) %)]
    (-
     ;; Once the time is shifted to `TZ`, how many new events will this add
     (find-events-in-range (unparse-utc next-week) (unparse-utc (offset-time tz next-week)))
     ;; Subtract the number of events that we will loose with the timezone shift
     (find-events-in-range (unparse-utc date-obj) (unparse-utc (offset-time tz date-obj))))))

;; This test helps in debugging why event counts change with a given timezone. It queries only a UTC H2 datatabase to
;; find how those counts would change if time was in pacific time. The results of this test are also in the UTC test
;; above and pacific test below, but this is still useful for debugging as it doesn't involve changing timezones or
;; database settings
(datasets/expect-with-drivers #{:h2}
  [3 0 -1 -2 0]
  (map #(new-weekly-events-after-tz-shift % pacific-tz)
       ["2015-05-31" "2015-06-07" "2015-06-14" "2015-06-21" "2015-06-28"]))

;; Sad toucan incidents by week. Databases in UTC that don't support report timezones will be the same as the UTC test
;; above. Databases that support report timezone will have different counts as the week starts and ends 7 hours
;; earlier
(expect-with-non-timeseries-dbs
  (cond
    (= :sqlite driver/*driver*)
    (results-by-week date-formatter-without-time
                     date-formatter-without-time
                     [46 47 40 60 7])

    (tz-shifted-engine-bug? driver/*driver*)
    (results-by-week (tformat/with-zone date-formatter-without-time pacific-tz)
                     (result-date-formatter pacific-tz)
                     [46 47 40 60 7])

    (supports-report-timezone? driver/*driver*)
    (results-by-week (tformat/with-zone date-formatter-without-time pacific-tz)
                     (result-date-formatter pacific-tz)
                     [49 47 39 58 7])

    :else
    (results-by-week date-formatter-without-time
                     (result-date-formatter utc-tz)
                     [46 47 40 60 7]))

  (sad-toucan-incidents-with-bucketing :week pacific-tz))

;; Similar to above this test finds the difference in event counts for each week if we were in the eastern timezone
(datasets/expect-with-drivers #{:h2}
  [1 1 -1 -1 0]
  (map #(new-weekly-events-after-tz-shift % eastern-tz)
       ["2015-05-31" "2015-06-07" "2015-06-14" "2015-06-21" "2015-06-28"]))

;; Tests eastern timezone grouping by week, UTC databases don't change, databases with reporting timezones need to
;; account for the 4-5 hour difference
(expect-with-non-timeseries-dbs
  (cond
    (= :sqlite driver/*driver*)
    (results-by-week date-formatter-without-time
                     date-formatter-without-time
                     [46 47 40 60 7])

    (tz-shifted-engine-bug? driver/*driver*)
    (results-by-week (tformat/with-zone date-formatter-without-time eastern-tz)
                     (result-date-formatter eastern-tz)
                     [46 47 40 60 7])

    (supports-report-timezone? driver/*driver*)
    (results-by-week (tformat/with-zone date-formatter-without-time eastern-tz)
                     (result-date-formatter eastern-tz)
                     [47 48 39 59 7])

    :else
    (results-by-week date-formatter-without-time
                     (result-date-formatter utc-tz)
                     [46 47 40 60 7]))

  (sad-toucan-incidents-with-bucketing :week eastern-tz))

;; Setting the JVM timezone will change how the datetime results are displayed but don't impact the calculation of the
;; begin/end of the week
;;
;; The exclusions here are databases that give incorrect answers when the JVM timezone doesn't match the databases
;; timezone
(expect-with-non-timeseries-dbs-except #{:h2 :sqlserver :redshift :sparksql :mongo}
  (cond
    (= :sqlite driver/*driver*)
    (results-by-week date-formatter-without-time
                     date-formatter-without-time
                     [46 47 40 60 7])

    (tz-shifted-engine-bug? driver/*driver*)
    (results-by-week (tformat/with-zone date-formatter-without-time pacific-tz)
                     (result-date-formatter pacific-tz)
                     [46 47 40 60 7])

    (supports-report-timezone? driver/*driver*)
    (results-by-week (tformat/with-zone date-formatter-without-time pacific-tz)
                     (result-date-formatter pacific-tz)
                     [49 47 39 58 7])

    :else
    (results-by-week date-formatter-without-time
                     (result-date-formatter pacific-tz)
                     [46 47 40 60 7]))
  (tu/with-jvm-tz pacific-tz
    (sad-toucan-incidents-with-bucketing :week pacific-tz)))

;;;;;;;;;;;;;;;;;;;;;;;;;;;;;;;;;;;;;;;;;;;;;;;;;;;;;;;;;;;;
;;
;; Grouping by week-of-year tests
;;
;;;;;;;;;;;;;;;;;;;;;;;;;;;;;;;;;;;;;;;;;;;;;;;;;;;;;;;;;;;;

(expect-with-non-timeseries-dbs
  ;; Not really sure why different drivers have different opinions on these </3
  (cond
    (= :snowflake driver/*driver*)
    [[22 46] [23 47] [24 40] [25 60] [26 7]]

    (#{:sqlserver :sqlite :oracle :sparksql} driver/*driver*)
    [[23 54] [24 46] [25 39] [26 61]]

    (and (supports-report-timezone? driver/*driver*)
         (not (= :redshift driver/*driver*)))
    [[23 49] [24 47] [25 39] [26 58] [27 7]]

    :else
    [[23 46] [24 47] [25 40] [26 60] [27 7]])
  (sad-toucan-incidents-with-bucketing :week-of-year pacific-tz))

;;;;;;;;;;;;;;;;;;;;;;;;;;;;;;;;;;;;;;;;;;;;;;;;;;;;;;;;;;;;
;;
;; Grouping by month tests
;;
;;;;;;;;;;;;;;;;;;;;;;;;;;;;;;;;;;;;;;;;;;;;;;;;;;;;;;;;;;;;

;; All of the sad toucan events in the test data fit in June. The results are the same on all databases and the only
;; difference is how the beginning of hte month is represented, since we always return times with our dates
(expect-with-non-timeseries-dbs
  [[(cond
      (= :sqlite driver/*driver*)
      "2015-06-01"

      (supports-report-timezone? driver/*driver*)
      "2015-06-01T00:00:00.000-07:00"

      :else
      "2015-06-01T00:00:00.000Z")
    200]]
  (sad-toucan-incidents-with-bucketing :month pacific-tz))

(expect-with-non-timeseries-dbs
  [[(cond
      (= :sqlite driver/*driver*)
      "2015-06-01"

      (supports-report-timezone? driver/*driver*)
      "2015-06-01T00:00:00.000-04:00"

      :else
      "2015-06-01T00:00:00.000Z")
    200]]
  (sad-toucan-incidents-with-bucketing :month eastern-tz))

;;;;;;;;;;;;;;;;;;;;;;;;;;;;;;;;;;;;;;;;;;;;;;;;;;;;;;;;;;;;
;;
;; Grouping by month-of-year tests
;;
;;;;;;;;;;;;;;;;;;;;;;;;;;;;;;;;;;;;;;;;;;;;;;;;;;;;;;;;;;;;

(expect-with-non-timeseries-dbs
  [[6 200]]
  (sad-toucan-incidents-with-bucketing :month-of-year pacific-tz))

;;;;;;;;;;;;;;;;;;;;;;;;;;;;;;;;;;;;;;;;;;;;;;;;;;;;;;;;;;;;
;;
;; Grouping by quarter tests
;;
;;;;;;;;;;;;;;;;;;;;;;;;;;;;;;;;;;;;;;;;;;;;;;;;;;;;;;;;;;;;

(expect-with-non-timeseries-dbs
  [[(cond (= :sqlite driver/*driver*)
          "2015-04-01"

          (supports-report-timezone? driver/*driver*)
          "2015-04-01T00:00:00.000-07:00"

          :else
          "2015-04-01T00:00:00.000Z")
    200]]
  (sad-toucan-incidents-with-bucketing :quarter pacific-tz))

(expect-with-non-timeseries-dbs
  [[(cond (= :sqlite driver/*driver*)
          "2015-04-01"

          (supports-report-timezone? driver/*driver*)
          "2015-04-01T00:00:00.000-04:00"

          :else
          "2015-04-01T00:00:00.000Z")
    200]]
  (sad-toucan-incidents-with-bucketing :quarter eastern-tz))

;;;;;;;;;;;;;;;;;;;;;;;;;;;;;;;;;;;;;;;;;;;;;;;;;;;;;;;;;;;;
;;
;; Grouping by quarter-of-year tests
;;
;;;;;;;;;;;;;;;;;;;;;;;;;;;;;;;;;;;;;;;;;;;;;;;;;;;;;;;;;;;;

(expect-with-non-timeseries-dbs
  [[2 200]]
  (sad-toucan-incidents-with-bucketing :quarter-of-year pacific-tz))

;;;;;;;;;;;;;;;;;;;;;;;;;;;;;;;;;;;;;;;;;;;;;;;;;;;;;;;;;;;;
;;
;; Grouping by year tests
;;
;;;;;;;;;;;;;;;;;;;;;;;;;;;;;;;;;;;;;;;;;;;;;;;;;;;;;;;;;;;;

(expect-with-non-timeseries-dbs
  [[2015 200]]
  (sad-toucan-incidents-with-bucketing :year pacific-tz))

;;;;;;;;;;;;;;;;;;;;;;;;;;;;;;;;;;;;;;;;;;;;;;;;;;;;;;;;;;;;
;;
;; Relative date tests
;;
;;;;;;;;;;;;;;;;;;;;;;;;;;;;;;;;;;;;;;;;;;;;;;;;;;;;;;;;;;;;

;; RELATIVE DATES
(defn- database-def-with-timestamps [interval-seconds]
  (i/create-database-definition (str "a-checkin-every-" interval-seconds "-seconds")
    ["checkins"
     [{:field-name "timestamp"
       :base-type  :type/DateTime}]
     (vec (for [i (range -15 15)]
            ;; Create timestamps using relative dates (e.g. `DATEADD(second, -195, GETUTCDATE())` instead of
            ;; generating `java.sql.Timestamps` here so they'll be in the DB's native timezone. Some DBs refuse to use
            ;; the same timezone we're running the tests from *cough* SQL Server *cough*
            [(u/prog1 (driver/date-interval driver/*driver* :second (* i interval-seconds))
               (assert <>))]))]))

(def ^:private checkins:4-per-minute (partial database-def-with-timestamps 15))
(def ^:private checkins:4-per-hour   (partial database-def-with-timestamps (* 60 15)))
(def ^:private checkins:1-per-day    (partial database-def-with-timestamps (* 60 60 24)))

(defn- count-of-grouping [db field-grouping & relative-datetime-args]
  (-> (data/with-temp-db [_ db]
        (data/run-mbql-query checkins
          {:aggregation [[:count]]
           :filter      [:=
                         [:datetime-field $timestamp field-grouping]
                         (cons :relative-datetime relative-datetime-args)]}))
      first-row first int))

;; HACK - Don't run these tests against BigQuery/etc. because the databases need to be loaded every time the tests are ran
;;        and loading data into BigQuery/etc. is mind-bogglingly slow. Don't worry, I promise these work though!

;; Don't run the minute tests against Oracle because the Oracle tests are kind of slow and case CI to fail randomly
;; when it takes so long to load the data that the times are no longer current (these tests pass locally if your
;; machine isn't as slow as the CircleCI ones)
(expect-with-non-timeseries-dbs-except #{:snowflake :bigquery :oracle} 4 (count-of-grouping (checkins:4-per-minute) :minute "current"))

(expect-with-non-timeseries-dbs-except #{:snowflake :bigquery :oracle} 4 (count-of-grouping (checkins:4-per-minute) :minute -1 "minute"))
(expect-with-non-timeseries-dbs-except #{:snowflake :bigquery :oracle} 4 (count-of-grouping (checkins:4-per-minute) :minute  1 "minute"))

(expect-with-non-timeseries-dbs-except #{:snowflake :bigquery} 4 (count-of-grouping (checkins:4-per-hour) :hour "current"))
(expect-with-non-timeseries-dbs-except #{:snowflake :bigquery} 4 (count-of-grouping (checkins:4-per-hour) :hour -1 "hour"))
(expect-with-non-timeseries-dbs-except #{:snowflake :bigquery} 4 (count-of-grouping (checkins:4-per-hour) :hour  1 "hour"))

(expect-with-non-timeseries-dbs-except #{:snowflake :bigquery} 1 (count-of-grouping (checkins:1-per-day) :day "current"))
(expect-with-non-timeseries-dbs-except #{:snowflake :bigquery} 1 (count-of-grouping (checkins:1-per-day) :day -1 "day"))
(expect-with-non-timeseries-dbs-except #{:snowflake :bigquery} 1 (count-of-grouping (checkins:1-per-day) :day  1 "day"))

(expect-with-non-timeseries-dbs-except #{:snowflake :bigquery} 7 (count-of-grouping (checkins:1-per-day) :week "current"))

;; SYNTACTIC SUGAR
(expect-with-non-timeseries-dbs-except #{:snowflake :bigquery}
  1
  (-> (data/with-temp-db [_ (checkins:1-per-day)]
        (data/run-mbql-query checkins
          {:aggregation [[:count]]
           :filter      [:time-interval $timestamp :current :day]}))
      first-row first int))

(expect-with-non-timeseries-dbs-except #{:snowflake :bigquery}
  7
  (-> (data/with-temp-db [_ (checkins:1-per-day)]
        (data/run-mbql-query checkins
          {:aggregation [[:count]]
           :filter      [:time-interval $timestamp :last :week]}))
      first-row first int))

;; Make sure that when referencing the same field multiple times with different units we return the one that actually
;; reflects the units the results are in. eg when we breakout by one unit and filter by another, make sure the results
;; and the col info use the unit used by breakout
(defn- date-bucketing-unit-when-you [& {:keys [breakout-by filter-by with-interval]
                                        :or   {with-interval :current}}]
  (let [results (data/with-temp-db [_ (checkins:1-per-day)]
                  (data/run-mbql-query checkins
                    {:aggregation [[:count]]
                     :breakout    [[:datetime-field $timestamp breakout-by]]
                     :filter      [:time-interval $timestamp with-interval filter-by]}))]
    {:rows (or (-> results :row_count)
               (throw (ex-info "Query failed!" results)))
     :unit (-> results :data :cols first :unit)}))

(expect-with-non-timeseries-dbs-except #{:snowflake :bigquery}
  {:rows 1, :unit :day}
  (date-bucketing-unit-when-you :breakout-by "day", :filter-by "day"))

(expect-with-non-timeseries-dbs-except #{:snowflake :bigquery}
  {:rows 7, :unit :day}
  (date-bucketing-unit-when-you :breakout-by "day", :filter-by "week"))

(expect-with-non-timeseries-dbs-except #{:snowflake :bigquery}
  {:rows 1, :unit :week}
  (date-bucketing-unit-when-you :breakout-by "week", :filter-by "day"))

(expect-with-non-timeseries-dbs-except #{:snowflake :bigquery}
  {:rows 1, :unit :quarter}
  (date-bucketing-unit-when-you :breakout-by "quarter", :filter-by "day"))

(expect-with-non-timeseries-dbs-except #{:snowflake :bigquery}
  {:rows 1, :unit :hour}
  (date-bucketing-unit-when-you :breakout-by "hour", :filter-by "day"))

;; make sure if you use a relative date bucket in the past (e.g. "past 2 months") you get the correct amount of rows
;; (#3910)
(expect-with-non-timeseries-dbs-except #{:snowflake :bigquery}
  {:rows 2, :unit :day}
  (date-bucketing-unit-when-you :breakout-by "day", :filter-by "day", :with-interval -2))

(expect-with-non-timeseries-dbs-except #{:snowflake :bigquery}
  {:rows 2, :unit :day}
  (date-bucketing-unit-when-you :breakout-by "day", :filter-by "day", :with-interval 2))


;; Filtering by a unbucketed datetime Field should automatically bucket that Field by day if not already done (#8927)
;;
;; This should only apply when comparing Fields to `yyyy-MM-dd` date strings.
;;
;; e.g. `[:= <field> "2018-11-19"] should get rewritten as `[:= [:datetime-field <field> :day] "2018-11-19"]` if
;; `<field>` is a `:type/DateTime` Field
;;
;; We should get count = 1 for the current day, as opposed to count = 0 if we weren't auto-bucketing
;; (e.g. 2018-11-19T00:00 != 2018-11-19T12:37 or whatever time the checkin is at)
(expect-with-non-timeseries-dbs-except #{:snowflake :bigquery}
  [[1]]
  (format-rows-by [int]
    (rows
      (data/with-temp-db [_ (checkins:1-per-day)]
        (data/run-mbql-query checkins
          {:aggregation [[:count]]
           :filter      [:= [:field-id $timestamp] (du/format-date "yyyy-MM-dd" (du/date-trunc :day))]})))))

;; if datetime string is not yyyy-MM-dd no date bucketing should take place, and thus we should get no (exact) matches
(expect-with-non-timeseries-dbs-except #{:snowflake :bigquery}
  ;; Mongo returns empty row for count = 0. We should fix that
  (case *engine*
    :mongo []
    [[0]])
  (format-rows-by [int]
    (rows
      (data/with-temp-db [_ (checkins:1-per-day)]
        (data/run-mbql-query checkins
          {:aggregation [[:count]]
           :filter      [:= [:field-id $timestamp] (str (du/format-date "yyyy-MM-dd" (du/date-trunc :day))
                                                        "T14:16:00.000Z")]})))))<|MERGE_RESOLUTION|>--- conflicted
+++ resolved
@@ -26,14 +26,9 @@
              [util :as tu]]
             [metabase.test.data
              [dataset-definitions :as defs]
-<<<<<<< HEAD
              [datasets :as datasets]
-             [interface :as i]])
-=======
-             [datasets :as datasets :refer [*driver* *engine*]]
-             [interface :as i]]
+             [interface :as tx]]
             [metabase.util.date :as du])
->>>>>>> 490b1f55
   (:import org.joda.time.DateTime))
 
 (defn- ->long-if-number [x]
@@ -792,7 +787,7 @@
 
 ;; RELATIVE DATES
 (defn- database-def-with-timestamps [interval-seconds]
-  (i/create-database-definition (str "a-checkin-every-" interval-seconds "-seconds")
+  (tx/create-database-definition (str "a-checkin-every-" interval-seconds "-seconds")
     ["checkins"
      [{:field-name "timestamp"
        :base-type  :type/DateTime}]
@@ -920,7 +915,7 @@
 ;; if datetime string is not yyyy-MM-dd no date bucketing should take place, and thus we should get no (exact) matches
 (expect-with-non-timeseries-dbs-except #{:snowflake :bigquery}
   ;; Mongo returns empty row for count = 0. We should fix that
-  (case *engine*
+  (case driver/*driver*
     :mongo []
     [[0]])
   (format-rows-by [int]

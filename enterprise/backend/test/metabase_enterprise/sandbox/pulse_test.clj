(ns metabase-enterprise.sandbox.pulse-test
  (:require [clojure.data.csv :as csv]
            [clojure.java.io :as io]
            [clojure.test :refer :all]
            [medley.core :as m]
            [metabase-enterprise.sandbox.test-util :as mt.tu]
            [metabase.email.messages :as messages]
            [metabase.models :refer [Card Pulse PulseCard PulseChannel PulseChannelRecipient]]
            [metabase.models.pulse :as models.pulse]
            [metabase.pulse :as pulse]
            [metabase.pulse.test-util :as pulse.tu]
            [metabase.query-processor :as qp]
            [metabase.test :as mt]
            [metabase.util :as u]))

(deftest sandboxed-pulse-test
  (testing "Pulses should get sent with the row-level restrictions of the User that created them."
    (letfn [(send-pulse-created-by-user! [user-kw]
<<<<<<< HEAD
              (mt/with-gtaps {:gtaps      {:venues {:query      (mt/mbql-query venues)
                                                    :remappings {:cat ["variable" [:field-id (mt/id :venues :category_id)]]}}}
                              :attributes {"cat" 50}}
=======
              (mt.tu/with-gtaps {:gtaps      {:venues {:query      (mt/mbql-query venues)
                                                       :remappings {:cat ["variable" [:field (mt/id :venues :category_id) nil]]}}}
                                 :attributes {"cat" 50}}
>>>>>>> 8bc7bee2
                (mt/with-temp Card [card {:dataset_query (mt/mbql-query venues {:aggregation [[:count]]})}]
                  ;; `with-gtaps` binds the current test user; we don't want that falsely affecting results
                  (mt/with-test-user nil
                    (pulse.tu/send-pulse-created-by-user! user-kw card)))))]
      (is (= [[100]]
             (send-pulse-created-by-user! :crowberto)))
      (is (= [[10]]
             (send-pulse-created-by-user! :rasta))))))

(defn- pulse-results
  "Results for creating and running a Pulse."
  [query]
  (mt/with-temp* [Card                  [pulse-card {:dataset_query query}]
                  Pulse                 [pulse {:name "Test Pulse"}]
                  PulseCard             [_ {:pulse_id (:id pulse), :card_id (:id pulse-card)}]
                  PulseChannel          [pc {:channel_type :email
                                             :pulse_id     (:id pulse)
                                             :enabled      true}]
                  PulseChannelRecipient [_ {:pulse_channel_id (:id pc)
                                            :user_id          (mt/user->id :rasta)}]]
    (mt/with-temporary-setting-values [email-from-address "metamailman@metabase.com"]
      (mt/with-fake-inbox
        (with-redefs [messages/render-pulse-email (fn [_ _ [{:keys [result]}]]
                                                    [{:result result}])]
          (mt/with-test-user nil
            (pulse/send-pulse! pulse)))
        (let [results @mt/inbox]
          (is (= {"rasta@metabase.com" [{:from    "metamailman@metabase.com"
                                         :to      ["rasta@metabase.com"]
                                         :subject "Pulse: Test Pulse"}]}
                 (m/dissoc-in results ["rasta@metabase.com" 0 :body])))
          (get-in results ["rasta@metabase.com" 0 :body 0 :result]))))))

(deftest e2e-sandboxed-pulse-test
  (testing "Sending Pulses w/ sandboxing, end-to-end"
    (mt/with-gtaps {:gtaps {:venues {:query (mt/mbql-query venues
                                                           {:filter [:= $price 3]})}}}
      (let [query (mt/mbql-query venues
                                 {:aggregation [[:count]]
                                  :breakout    [$price]})]
        (is (= [[3 13]]
               (mt/formatted-rows [int int]
                                  (mt/with-test-user :rasta
                                    (qp/process-query query))))
            "Basic sanity check: make sure the query is properly set up to apply GTAPs")
        (testing "GTAPs should apply to Pulses — they should get the same results as if running that query normally"
          (is (= [[3 13]]
                 (mt/rows
                  (pulse-results query)))))))))

(defn- html->row-count [html]
  (or (some->> html (re-find #"of <strong.+>(\d+)</strong> rows") second Integer/parseUnsignedInt)
      html))

(defn- csv->row-count [attachment-url]
  (when attachment-url
    (with-open [reader (io/reader attachment-url)]
      (count (csv/read-csv reader)))))

(deftest user-attributes-test
  (testing "Pulses should be sandboxed correctly by User login_attributes"
<<<<<<< HEAD
    (mt/with-gtaps {:gtaps      {:venues {:remappings {:price [:dimension [:field-id (mt/id :venues :price)]]}}}
                    :attributes {"price" "1"}}
=======
    (mt.tu/with-gtaps {:gtaps      {:venues {:remappings {:price [:dimension [:field (mt/id :venues :price) nil]]}}}
                       :attributes {"price" "1"}}
>>>>>>> 8bc7bee2
      (let [query (mt/mbql-query venues)]
        (mt/with-test-user :rasta
          (mt/with-temp Card [card {:dataset_query query}]
            (testing "Sanity check: make sure user is seeing sandboxed results outside of Pulses"
              (testing "ad-hoc query"
                (is (= 22
                       (count (mt/rows (qp/process-query query))))))

              (testing "in a Saved Question"
                (is (= 22
                       (count (mt/rows ((mt/user->client :rasta) :post 202 (format "card/%d/query" (u/get-id card)))))))))

            (testing "Pulse should be sandboxed"
              (is (= 22
                     (count (mt/rows (pulse-results query))))))))))))

(deftest pulse-preview-test
  (testing "Pulse preview endpoints should be sandboxed"
<<<<<<< HEAD
    (mt/with-gtaps {:gtaps      {:venues {:remappings {:price [:dimension [:field-id (mt/id :venues :price)]]}}}
                    :attributes {"price" "1"}}
=======
    (mt.tu/with-gtaps {:gtaps      {:venues {:remappings {:price [:dimension [:field (mt/id :venues :price) nil]]}}}
                       :attributes {"price" "1"}}
>>>>>>> 8bc7bee2
      (let [query (mt/mbql-query venues)]
        (mt/with-test-user :rasta
          (mt/with-temp Card [card {:dataset_query query}]
            (testing "GET /api/pulse/preview_card/:id"
              (is (= 22
                     (html->row-count (mt/user-http-request :rasta :get 200 (format "pulse/preview_card/%d" (u/get-id card)))))))
            (testing "POST /api/pulse/test"
              (mt/with-fake-inbox
                (mt/user-http-request :rasta :post 200 "pulse/test" {:name     "venues"
                                                                     :cards    [{:id          (u/get-id card)
                                                                                 :include_csv true
                                                                                 :include_xls false}]
                                                                     :channels [{:channel_type :email
                                                                                 :enabled      :true
                                                                                 :recipients   [{:id    (mt/user->id :rasta)
                                                                                                 :email "rasta@metabase.com"}]}]})
                (let [[{html :content} {attachment :content}] (get-in @mt/inbox ["rasta@metabase.com" 0 :body])]
                  (testing "email"
                    (is (= 22
                           (html->row-count html))))
                  (testing "CSV attachment"
                    ;; one extra row because first row is column names
                    (is (= 23
                           (csv->row-count attachment)))))))))))))

(deftest csv-downloads-test
  (testing "CSV/XLSX downloads should be sandboxed"
<<<<<<< HEAD
    (mt/with-gtaps {:gtaps      {:venues {:remappings {:price [:dimension [:field-id (mt/id :venues :price)]]}}}
                    :attributes {"price" "1"}}
=======
    (mt.tu/with-gtaps {:gtaps      {:venues {:remappings {:price [:dimension [:field (mt/id :venues :price) nil]]}}}
                       :attributes {"price" "1"}}
>>>>>>> 8bc7bee2
      (let [query (mt/mbql-query venues)]
        (mt/with-test-user :rasta
          (mt/with-temp* [Card                 [{card-id :id}  {:dataset_query query}]
                          Pulse                [{pulse-id :id} {:name          "Pulse Name"
                                                                :skip_if_empty false}]
                          PulseCard             [_             {:pulse_id pulse-id
                                                                :card_id  card-id
                                                                :position 0}]
                          PulseChannel          [{pc-id :id}   {:pulse_id pulse-id}]
                          PulseChannelRecipient [_             {:user_id          (mt/user->id :rasta)
                                                                :pulse_channel_id pc-id}]]
            (mt/with-fake-inbox
              (mt/with-test-user nil
                (pulse/send-pulse! (models.pulse/retrieve-pulse pulse-id)))
              (let [email-results                           @mt/inbox
                    [{html :content} {attachment :content}] (get-in email-results ["rasta@metabase.com" 0 :body])]
                (testing "email"
                  (is (= 22
                         (html->row-count html))))
                (testing "CSV attachment"
                  (is (= 23
                         (csv->row-count attachment))))))))))))<|MERGE_RESOLUTION|>--- conflicted
+++ resolved
@@ -16,15 +16,9 @@
 (deftest sandboxed-pulse-test
   (testing "Pulses should get sent with the row-level restrictions of the User that created them."
     (letfn [(send-pulse-created-by-user! [user-kw]
-<<<<<<< HEAD
               (mt/with-gtaps {:gtaps      {:venues {:query      (mt/mbql-query venues)
-                                                    :remappings {:cat ["variable" [:field-id (mt/id :venues :category_id)]]}}}
+                                                    :remappings {:cat ["variable" [:field (mt/id :venues :category_id) nil]]}}}
                               :attributes {"cat" 50}}
-=======
-              (mt.tu/with-gtaps {:gtaps      {:venues {:query      (mt/mbql-query venues)
-                                                       :remappings {:cat ["variable" [:field (mt/id :venues :category_id) nil]]}}}
-                                 :attributes {"cat" 50}}
->>>>>>> 8bc7bee2
                 (mt/with-temp Card [card {:dataset_query (mt/mbql-query venues {:aggregation [[:count]]})}]
                   ;; `with-gtaps` binds the current test user; we don't want that falsely affecting results
                   (mt/with-test-user nil
@@ -86,13 +80,8 @@
 
 (deftest user-attributes-test
   (testing "Pulses should be sandboxed correctly by User login_attributes"
-<<<<<<< HEAD
-    (mt/with-gtaps {:gtaps      {:venues {:remappings {:price [:dimension [:field-id (mt/id :venues :price)]]}}}
+    (mt/with-gtaps {:gtaps      {:venues {:remappings {:price [:dimension [:field (mt/id :venues :price) nil]]}}}
                     :attributes {"price" "1"}}
-=======
-    (mt.tu/with-gtaps {:gtaps      {:venues {:remappings {:price [:dimension [:field (mt/id :venues :price) nil]]}}}
-                       :attributes {"price" "1"}}
->>>>>>> 8bc7bee2
       (let [query (mt/mbql-query venues)]
         (mt/with-test-user :rasta
           (mt/with-temp Card [card {:dataset_query query}]
@@ -111,13 +100,8 @@
 
 (deftest pulse-preview-test
   (testing "Pulse preview endpoints should be sandboxed"
-<<<<<<< HEAD
-    (mt/with-gtaps {:gtaps      {:venues {:remappings {:price [:dimension [:field-id (mt/id :venues :price)]]}}}
+    (mt/with-gtaps {:gtaps      {:venues {:remappings {:price [:dimension [:field (mt/id :venues :price) nil]]}}}
                     :attributes {"price" "1"}}
-=======
-    (mt.tu/with-gtaps {:gtaps      {:venues {:remappings {:price [:dimension [:field (mt/id :venues :price) nil]]}}}
-                       :attributes {"price" "1"}}
->>>>>>> 8bc7bee2
       (let [query (mt/mbql-query venues)]
         (mt/with-test-user :rasta
           (mt/with-temp Card [card {:dataset_query query}]
@@ -145,13 +129,8 @@
 
 (deftest csv-downloads-test
   (testing "CSV/XLSX downloads should be sandboxed"
-<<<<<<< HEAD
-    (mt/with-gtaps {:gtaps      {:venues {:remappings {:price [:dimension [:field-id (mt/id :venues :price)]]}}}
+    (mt/with-gtaps {:gtaps      {:venues {:remappings {:price [:dimension [:field (mt/id :venues :price) nil]]}}}
                     :attributes {"price" "1"}}
-=======
-    (mt.tu/with-gtaps {:gtaps      {:venues {:remappings {:price [:dimension [:field (mt/id :venues :price) nil]]}}}
-                       :attributes {"price" "1"}}
->>>>>>> 8bc7bee2
       (let [query (mt/mbql-query venues)]
         (mt/with-test-user :rasta
           (mt/with-temp* [Card                 [{card-id :id}  {:dataset_query query}]

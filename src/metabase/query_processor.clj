--- conflicted
+++ resolved
@@ -102,16 +102,10 @@
 ;;; +----------------------------------------------------------------------------------------------------+
 
 (defn- save-query-execution!
-<<<<<<< HEAD
   "Save a `QueryExecution`."
-  [query-execution]
-  (db/insert! QueryExecution query-execution))
-=======
-  "Save (or update) a `QueryExecution`."
   [query-execution]
   (u/prog1 query-execution
     (db/insert! QueryExecution (dissoc query-execution :json_query))))
->>>>>>> 94bedbc1
 
 (defn- save-and-return-failed-query!
   "Save QueryExecution state and construct a failed query response"
@@ -134,36 +128,19 @@
 (defn- save-and-return-successful-query!
   "Save QueryExecution state and construct a completed (successful) query response"
   [query-execution query-result]
-<<<<<<< HEAD
   (let [query-execution (-> (assoc query-execution
-                              :status       :completed
-                              :finished_at  (if (:cached? query-result)
-                                              (:updated-at query-result)
-                                              (u/new-sql-timestamp))
                               :running_time (- (System/currentTimeMillis)
                                                (:start_time_millis query-execution))
                               :result_rows  (get query-result :row_count 0))
                             (dissoc :start_time_millis))]
     ;; only insert a new record into QueryExecution if the results *were not* cached (i.e., only if a Query was actually ran)
-    (-> (if (:cached? query-result)
-          query-execution
-          (save-query-execution! query-execution))
-        ;; ok, now return the results in the normal response format
-        (dissoc :error :raw_query :result_rows :version)
-        (merge query-result))))
-=======
-  ;; record our query execution and format response
-  (-> (assoc query-execution
-        :running_time (- (System/currentTimeMillis)
-                         (:start_time_millis query-execution))
-        :result_rows  (get query-result :row_count 0))
-      (dissoc :start_time_millis)
-      save-query-execution!
-      ;; at this point we've saved and we just need to massage things into our final response format
-      (dissoc :error :result_rows :hash :executor_id :native :card_id :dashboard_id :pulse_id)
-      (merge query-result)
-      (assoc :status :completed)))
->>>>>>> 94bedbc1
+    (when-not (:cached? query-result)
+      (save-query-execution! query-execution))
+    ;; ok, now return the results in the normal response format
+    (-> query-execution
+        (dissoc :error :result_rows :hash :executor_id :native :card_id :dashboard_id :pulse_id)
+        (merge query-result)
+        (assoc :status :completed))))
 
 
 (defn- assert-query-status-successful
@@ -234,27 +211,8 @@
   Depending on the database specified in the query this function will delegate to a driver specific implementation.
   For the purposes of tracking we record each call to this function as a QueryExecution in the database.
 
-<<<<<<< HEAD
-  Possible caller-options include:
-
-    :executed-by [int]  (User ID of caller)
-    :card-id     [int]  (ID of Card associated with this execution)"
-  {:arglists '([query options])}
-  [query {:keys [executed-by card-id]}]
-  {:pre [(or (integer? executed-by)
-             *allow-queries-with-no-executor-id*)
-         (u/maybe? integer? card-id)]}
-  (let [query-uuid (str (java.util.UUID/randomUUID))
-        query      (assoc query :info {:executed-by executed-by
-                                       :card-id     card-id
-                                       :uuid        query-uuid
-                                       :query-hash  (qputil/query-hash query)
-                                       :query-type  (if (qputil/mbql-query? query) "MBQL" "native")})]
-    (run-and-save-query! query)))
-=======
   OPTIONS must conform to the `DatasetQueryOptions` schema; refer to that for more details."
   [query, options :- DatasetQueryOptions]
   (run-and-save-query! (assoc query :info (assoc options
                                             :query-hash (qputil/query-hash query)
-                                            :query-type (if (qputil/mbql-query? query) "MBQL" "native")))))
->>>>>>> 94bedbc1
+                                            :query-type (if (qputil/mbql-query? query) "MBQL" "native")))))
(ns metabase.sync.analyze.classifiers.name
  "Classifier that infers the semantic type of a Field based on its name and base type."
  (:require [clojure.string :as str]
            [clojure.tools.logging :as log]
            [metabase.config :as config]
            [metabase.models.database :refer [Database]]
            [metabase.sync.interface :as i]
            [metabase.sync.util :as sync-util]
            [metabase.util.schema :as su]
            [schema.core :as s]))

(def ^:private bool-or-int-type #{:type/Boolean :type/Integer})
(def ^:private float-type       #{:type/Float})
(def ^:private int-type         #{:type/Integer})
(def ^:private int-or-text-type #{:type/Integer :type/Text})
(def ^:private text-type        #{:type/Text})
(def ^:private timestamp-type   #{:type/DateTime})
(def ^:private time-type        #{:type/Time})
(def ^:private date-type        #{:type/Date})
(def ^:private number-type      #{:type/Number})
(def ^:private any-type         #{:type/*})


(def ^:private pattern+base-types+semantic-type
  "Tuples of `[name-pattern set-of-valid-base-types semantic-type]`.
   Fields whose name matches the pattern and one of the base types should be given the semantic type.
   Be mindful that patterns are tried top to bottom when matching derived types (eg. Date should be
   before DateTime).

   *  Convert field name to lowercase before matching against a pattern
   *  Consider a nil set-of-valid-base-types to mean \"match any base type\""
  [[#"^id$"                        any-type         :Relation/PK]
   [#"^.*_lat$"                    float-type       :Semantic/Latitude]
   [#"^.*_lon$"                    float-type       :Semantic/Longitude]
   [#"^.*_lng$"                    float-type       :Semantic/Longitude]
   [#"^.*_long$"                   float-type       :Semantic/Longitude]
   [#"^.*_longitude$"              float-type       :Semantic/Longitude]
   [#"^.*_type$"                   int-or-text-type :Semantic/Category]
   [#"^.*_url$"                    text-type        :Semantic/URL]
   [#"^_latitude$"                 float-type       :Semantic/Latitude]
   [#"^active$"                    bool-or-int-type :Semantic/Category]
   [#"^city$"                      text-type        :Semantic/City]
   [#"^country"                    text-type        :Semantic/Country]
   [#"_country$"                   text-type        :Semantic/Country]
   [#"^currency$"                  int-or-text-type :Semantic/Category]
   [#"^first(?:_?)name$"           text-type        :Semantic/Name]
   [#"^full(?:_?)name$"            text-type        :Semantic/Name]
   [#"^gender$"                    int-or-text-type :Semantic/Category]
   [#"^last(?:_?)name$"            text-type        :Semantic/Name]
   [#"^lat$"                       float-type       :Semantic/Latitude]
   [#"^latitude$"                  float-type       :Semantic/Latitude]
   [#"^lon$"                       float-type       :Semantic/Longitude]
   [#"^lng$"                       float-type       :Semantic/Longitude]
   [#"^long$"                      float-type       :Semantic/Longitude]
   [#"^longitude$"                 float-type       :Semantic/Longitude]
   [#"^name$"                      text-type        :Semantic/Name]
   [#"^postal(?:_?)code$"          int-or-text-type :Semantic/ZipCode]
   [#"^role$"                      int-or-text-type :Semantic/Category]
   [#"^sex$"                       int-or-text-type :Semantic/Category]
   [#"^status$"                    int-or-text-type :Semantic/Category]
   [#"^type$"                      int-or-text-type :Semantic/Category]
   [#"^url$"                       text-type        :Semantic/URL]
   [#"^zip(?:_?)code$"             int-or-text-type :Semantic/ZipCode]
   [#"discount"                    number-type      :Semantic/Discount]
   [#"income"                      number-type      :Semantic/Income]
   [#"quantity"                    int-type         :Semantic/Quantity]
   [#"count$"                      int-type         :Semantic/Quantity]
   [#"number"                      int-type         :Semantic/Quantity]
   [#"^num_"                       int-type         :Semantic/Quantity]
   [#"join"                        date-type        :Semantic/JoinDate]
   [#"join"                        time-type        :Semantic/JoinTime]
   [#"join"                        timestamp-type   :Semantic/JoinTimestamp]
   [#"create"                      date-type        :Semantic/CreationDate]
   [#"create"                      time-type        :Semantic/CreationTime]
   [#"create"                      timestamp-type   :Semantic/CreationTimestamp]
   [#"start"                       date-type        :Semantic/CreationDate]
   [#"start"                       time-type        :Semantic/CreationTime]
   [#"start"                       timestamp-type   :Semantic/CreationTimestamp]
   [#"cancel"                      date-type        :Semantic/CancelationDate]
   [#"cancel"                      time-type        :Semantic/CancelationTime]
   [#"cancel"                      timestamp-type   :Semantic/CancelationTimestamp]
   [#"delet(?:e|i)"                date-type        :Semantic/DeletionDate]
   [#"delet(?:e|i)"                time-type        :Semantic/DeletionTime]
   [#"delet(?:e|i)"                timestamp-type   :Semantic/DeletionTimestamp]
   [#"update"                      date-type        :Semantic/UpdatedDate]
   [#"update"                      time-type        :Semantic/UpdatedTime]
   [#"update"                      timestamp-type   :Semantic/UpdatedTimestamp]
   [#"source"                      int-or-text-type :Semantic/Source]
   [#"channel"                     int-or-text-type :Semantic/Source]
   [#"share"                       float-type       :Semantic/Share]
   [#"percent"                     float-type       :Semantic/Share]
   [#"rate$"                       float-type       :Semantic/Share]
   [#"margin"                      number-type      :Semantic/GrossMargin]
   [#"cost"                        number-type      :Semantic/Cost]
   [#"duration"                    number-type      :Semantic/Duration]
   [#"author"                      int-or-text-type :Semantic/Author]
   [#"creator"                     int-or-text-type :Semantic/Author]
   [#"created(?:_?)by"             int-or-text-type :Semantic/Author]
   [#"owner"                       int-or-text-type :Semantic/Owner]
   [#"company"                     int-or-text-type :Semantic/Company]
   [#"vendor"                      int-or-text-type :Semantic/Company]
   [#"subscription"                int-or-text-type :Semantic/Subscription]
   [#"score"                       number-type      :Semantic/Score]
   [#"rating"                      number-type      :Semantic/Score]
   [#"stars"                       number-type      :Semantic/Score]
   [#"description"                 text-type        :Semantic/Description]
   [#"title"                       text-type        :Semantic/Title]
   [#"comment"                     text-type        :Semantic/Comment]
   [#"birthda(?:te|y)"             timestamp-type   :Semantic/Birthdate]
   [#"(?:te|y)(?:_?)of(?:_?)birth" timestamp-type   :Semantic/Birthdate]])

;; Check that all the pattern tuples are valid
(when-not config/is-prod?
  (doseq [[name-pattern base-types semantic-type] pattern+base-types+semantic-type]
    (assert (instance? java.util.regex.Pattern name-pattern))
    (assert (every? #(isa? % :type/*) base-types))
    (assert (or (isa? semantic-type :Semantic/*)
                (isa? semantic-type :Relation/*)))))

<<<<<<< HEAD

=======
>>>>>>> 01e48ba0
(s/defn ^:private semantic-type-for-name-and-base-type :- (s/maybe su/FieldSemanticOrRelationType)
  "If `name` and `base-type` matches a known pattern, return the `semantic_type` we should assign to it."
  [field-name :- su/NonBlankString, base-type :- su/FieldDataType]
  (let [field-name (str/lower-case field-name)]
    (some (fn [[name-pattern valid-base-types semantic-type]]
            (when (and (some (partial isa? base-type) valid-base-types)
                       (re-find name-pattern field-name))
              semantic-type))
          pattern+base-types+semantic-type)))

(def ^:private FieldOrColumn
  "Schema that allows a `metabase.model.field/Field` or a column from a query resultset"
  {:name                           s/Str ; Some DBs such as MSSQL can return columns with blank name
   :base_type                      s/Keyword
   (s/optional-key :semantic_type) (s/maybe s/Keyword)
   s/Any                           s/Any})

(s/defn infer-semantic-type :- (s/maybe s/Keyword)
  "Classifer that infers the semantic type of a `field` based on its name and base type."
  [field-or-column :- FieldOrColumn]
  ;; Don't overwrite keys, else we're ok with overwriting as a new more precise type might have
  ;; been added.
  (when-not (or (some (partial isa? (:semantic_type field-or-column)) [:Relation/PK :Relation/FK])
                (str/blank? (:name field-or-column)))
    (semantic-type-for-name-and-base-type (:name field-or-column) (:base_type field-or-column))))

(s/defn infer-and-assoc-semantic-type  :- (s/maybe FieldOrColumn)
  "Returns `field-or-column` with a computed semantic type based on the name and base type of the `field-or-column`"
  [field-or-column :- FieldOrColumn, _ :- (s/maybe i/Fingerprint)]
  (when-let [inferred-semantic-type (infer-semantic-type field-or-column)]
    (log/debug (format "Based on the name of %s, we're giving it a semantic type of %s."
                       (sync-util/name-for-logging field-or-column)
                       inferred-semantic-type))
    (assoc field-or-column :semantic_type inferred-semantic-type)))

(defn- prefix-or-postfix
  [s]
  (re-pattern (format "(?:^%s)|(?:%ss?$)" s s)))

(def ^:private entity-types-patterns
  [[(prefix-or-postfix "order")        :entity/TransactionTable]
   [(prefix-or-postfix "transaction")  :entity/TransactionTable]
   [(prefix-or-postfix "sale")         :entity/TransactionTable]
   [(prefix-or-postfix "product")      :entity/ProductTable]
   [(prefix-or-postfix "user")         :entity/UserTable]
   [(prefix-or-postfix "account")      :entity/UserTable]
   [(prefix-or-postfix "people")       :entity/UserTable]
   [(prefix-or-postfix "person")       :entity/UserTable]
   [(prefix-or-postfix "employee")     :entity/UserTable]
   [(prefix-or-postfix "event")        :entity/EventTable]
   [(prefix-or-postfix "checkin")      :entity/EventTable]
   [(prefix-or-postfix "log")          :entity/EventTable]
   [(prefix-or-postfix "subscription") :entity/SubscriptionTable]
   [(prefix-or-postfix "company")      :entity/CompanyTable]
   [(prefix-or-postfix "companies")    :entity/CompanyTable]
   [(prefix-or-postfix "vendor")       :entity/CompanyTable]])

(s/defn infer-entity-type :- i/TableInstance
  "Classifer that infers the semantic type of a TABLE based on its name."
  [table :- i/TableInstance]
  (let [table-name (-> table :name str/lower-case)]
    (assoc table :entity_type (or (some (fn [[pattern type]]
                                          (when (re-find pattern table-name)
                                            type))
                                        entity-types-patterns)
                                  (case (-> table
                                            :db_id
                                            Database
                                            :engine)
                                    :googleanalytics :entity/GoogleAnalyticsTable
                                    :druid           :entity/EventTable
                                    nil)
                                  :entity/GenericTable))))<|MERGE_RESOLUTION|>--- conflicted
+++ resolved
@@ -117,10 +117,6 @@
     (assert (or (isa? semantic-type :Semantic/*)
                 (isa? semantic-type :Relation/*)))))
 
-<<<<<<< HEAD
-
-=======
->>>>>>> 01e48ba0
 (s/defn ^:private semantic-type-for-name-and-base-type :- (s/maybe su/FieldSemanticOrRelationType)
   "If `name` and `base-type` matches a known pattern, return the `semantic_type` we should assign to it."
   [field-name :- su/NonBlankString, base-type :- su/FieldDataType]

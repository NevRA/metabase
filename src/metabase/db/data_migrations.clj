--- conflicted
+++ resolved
@@ -354,18 +354,6 @@
       (db/update-where! model {:collection_id nil}
         :collection_id (u/get-id new-collection)))))
 
-<<<<<<< HEAD
-(defmigration ^{:added "0.39.0"} migrate-map-regions
-  (transduce
-   (filter (fn [{{map-region :map.region} :visualization_settings}]
-             (= map-region "us_states")))
-   (completing
-    (fn [_ {card-id :id, {map-region :map.region, :as viz-settings} :visualization_settings}]
-      (let [new-settings (update viz-settings :map.region str/upper-case)]
-        (db/update! Card card-id :visualization_settings new-settings))))
-   nil
-   (db/select-reducible [Card :id :visualization_settings])))
-=======
 (defn- fix-click-through
   "Fixes click behavior settings on dashcards, returns nil if no fix available. Format changed from:
 
@@ -485,5 +473,4 @@
 ;; !!    (using preConditions where appropriate). Only add things here if absolutely necessary. If you do add       !!
 ;; !!    do add new ones here, please add them above this warning message, so people will see it in the future.     !!
 ;; !!                                                                                                               !!
-;; !!!!!!!!!!!!!!!!!!!!!!!!!!!!!!!!!!!!!!!!!!!!!!!!!!!!!!!!!!!!!!!!!!!!!!!!!!!!!!!!!!!!!!!!!!!!!!!!!!!!!!!!!!!!!!!!!!!
->>>>>>> 028e7160
+;; !!!!!!!!!!!!!!!!!!!!!!!!!!!!!!!!!!!!!!!!!!!!!!!!!!!!!!!!!!!!!!!!!!!!!!!!!!!!!!!!!!!!!!!!!!!!!!!!!!!!!!!!!!!!!!!!!!!
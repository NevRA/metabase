--- conflicted
+++ resolved
@@ -298,22 +298,22 @@
 ;;; |                                                      set!                                                      |
 ;;; +----------------------------------------------------------------------------------------------------------------+
 
-<<<<<<< HEAD
 (defn- update-setting!
   "Update an existing Setting. Used internally by `set-string!` below; do not use directly."
   [setting-name new-value]
-  (db/update-where! Setting {:key setting-name}
-    :value new-value))
-=======
-(defn- update-setting! [setting-name new-value]
   ;; This is indeed a very annoying way of having to do things, but `update-where!` doesn't call `pre-update` (in case
   ;; it updates thousands of objects). So we need to manually trigger `pre-update` behavior by calling `do-pre-update`
   ;; so that `value` can get encrypted if `MB_ENCRYPTION_SECRET_KEY` is in use. Then take that possibly-encrypted
   ;; value and pass that into `update-where!`.
-  (let [{maybe-encrypted-new-value :value} (models/do-pre-update Setting {:value new-value})]
+  (let [maybe-encrypted-new-value (if (= setting-name settings-last-updated-key)
+                                    ;; one more caveat: do not encrypt the `settings-last-updated` setting,
+                                    ;; since we use it directly in queries for determining whether the cache
+                                    ;; is out of date.
+                                    new-value
+                                    ;; all other Settings are subject to encryption
+                                    (:value (models/do-pre-update Setting {:value new-value})))]
     (db/update-where! Setting {:key setting-name}
       :value maybe-encrypted-new-value)))
->>>>>>> 18d69213
 
 (defn- set-new-setting!
   "Insert a new row for a Setting. Used internally by `set-string!` below; do not use directly."

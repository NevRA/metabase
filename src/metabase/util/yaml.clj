--- conflicted
+++ resolved
@@ -2,31 +2,14 @@
   (:refer-clojure
    :exclude
    [load])
-  (:require [clojure.tools.logging :as log]
+  (:require [clojure.string :as str]
+            [clojure.tools.logging :as log]
             [metabase.util :as u]
-            [metabase.util.i18n :refer [trs]]
+            [metabase.util
+             [files :as files]
+             [i18n :refer [trs]]]
             [yaml.core :as yaml])
-<<<<<<< HEAD
-  (:import java.net.URI
-           [java.nio.file Files FileSystem FileSystems Path]))
-
-(defmacro with-resource
-  "Setup all the JVM scaffolding to be able to treat /resources dir in a JAR the same as a normal directory.
-  Ie. support directory listing and such."
-  [[identifier path] & body]
-  `(let [^URI  path#           (-> ~path io/resource .toURI)
-         [jar# internal-path#] (-> path# .toString (str/split #"!" 2))]
-     (if internal-path#
-       (with-open [^FileSystem fs# (-> jar#
-                                       java.net.URI/create
-                                       (FileSystems/newFileSystem (java.util.HashMap.)))]
-         (let [~identifier (.getPath fs# internal-path# (into-array String []))]
-           ~@body))
-       (let [~identifier (.getPath ^FileSystem (FileSystems/getDefault) (.getPath path#) (into-array String []))]
-         ~@body))))
-=======
-  (:import java.nio.file.Path))
->>>>>>> 2a39f6e3
+  (:import [java.nio.file Files Path]))
 
 (defn load
   "Load YAML at path `f`, parse it, and (optionally) pass the result to `constructor`."
@@ -52,7 +35,7 @@
   "Load and parse all YAMLs in `dir`. Optionally pass each resulting data structure through `constructor-fn`."
   ([dir] (load-dir dir identity))
   ([dir constructor]
-   (with-resource [dir dir]
+   (files/with-open-path-to-resource [dir dir]
      (with-open [ds (Files/newDirectoryStream dir)]
        (->> ds
             (filter (comp #(str/ends-with? % ".yaml") str/lower-case (memfn ^Path getFileName)))

--- conflicted
+++ resolved
@@ -902,12 +902,7 @@
                                          (concat (expressions->expression-definitions expressions))
                                          vec)))]
     (-> query
-<<<<<<< HEAD
         (mbql.u/replace [:joined-field _ field] field)
-=======
-        ;; TODO -- correctly handle fields in multiple tables with the same name
-        (mbql.u/replace [:joined-field alias field] [:joined-field source-query-alias field])
->>>>>>> 11702e68
         (dissoc :source-table :joins :expressions :source-metadata)
         (assoc :source-query subselect))))
 

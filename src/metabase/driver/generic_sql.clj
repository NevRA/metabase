--- conflicted
+++ resolved
@@ -307,25 +307,16 @@
    This is as much as 15x faster for Databases with lots of system tables than `post-filtered-active-tables` (4
    seconds vs 60)."
   [driver, ^DatabaseMetaData metadata]
-<<<<<<< HEAD
-  (let [all-schemas (set (map :table_schem (jdbc/result-set-seq (.getSchemas metadata))))
-        schemas     (set/difference all-schemas (excluded-schemas driver))]
-    (set (for [schema  schemas
-               table   (get-tables metadata schema)]
-           (let [remarks (:remarks table)]
-             {:name        (:table_name table)
-              :schema      schema
-              :description (when-not (str/blank? remarks)
-                             remarks)})))))
-=======
   (with-resultset-open [rs-seq (.getSchemas metadata)]
     (let [all-schemas (set (map :table_schem rs-seq))
           schemas     (set/difference all-schemas (excluded-schemas driver))]
-      (set (for [schema     schemas
-                 table-name (mapv :table_name (get-tables metadata schema))]
-             {:name   table-name
-              :schema schema})))))
->>>>>>> 23048e6f
+      (set (for [schema schemas
+                 table  (get-tables metadata schema)]
+             (let [remarks (:remarks table)]
+               {:name        (:table_name table)
+                :schema      schema
+                :description (when-not (str/blank? remarks)
+                               remarks)}))))))
 
 (defn post-filtered-active-tables
   "Alternative implementation of `ISQLDriver/active-tables` best suited for DBs with little or no support for schemas.
@@ -356,24 +347,15 @@
     special-type))
 
 (defn- describe-table-fields [^DatabaseMetaData metadata, driver, {schema :schema, table-name :name}]
-<<<<<<< HEAD
-  (set (for [{database-type :type_name, column-name :column_name, remarks :remarks} (jdbc/result-set-seq (.getColumns metadata nil schema table-name nil))]
-         (merge {:name          column-name
-                 :database-type database-type
-                 :base-type     (database-type->base-type driver database-type)}
-                (when (not (str/blank? remarks))
-                  {:field-comment remarks})
-                (when-let [special-type (calculated-special-type driver column-name database-type)]
-                  {:special-type special-type})))))
-=======
   (with-resultset-open [rs-seq (.getColumns metadata nil schema table-name nil)]
-    (set (for [{database-type :type_name, column-name :column_name} rs-seq]
+    (set (for [{database-type :type_name, column-name :column_name, remarks :remarks} rs-seq]
            (merge {:name          column-name
                    :database-type database-type
                    :base-type     (database-type->base-type driver database-type)}
+                  (when (not (str/blank? remarks))
+                    {:field-comment remarks})
                   (when-let [special-type (calculated-special-type driver column-name database-type)]
                     {:special-type special-type}))))))
->>>>>>> 23048e6f
 
 (defn- add-table-pks
   [^DatabaseMetaData metadata, table]

(ns metabase.driver.generic-sql
  "Shared code for drivers for SQL databases using their respective JDBC drivers under the hood."
  (:require [clojure
             [set :as set]
             [string :as str]]
            [clojure.java.jdbc :as jdbc]
            [clojure.tools.logging :as log]
            [honeysql
             [core :as hsql]
             [format :as hformat]]
            [metabase
             [db :as mdb]
             [driver :as driver]
             [util :as u]]
            [metabase.models
             [database :refer [Database]]
             [field :as field]]
            [metabase.util
             [honeysql-extensions :as hx]
             [ssh :as ssh]]
            [schema.core :as s]
            [toucan.db :as db])
  (:import [clojure.lang Keyword PersistentVector]
           com.mchange.v2.c3p0.ComboPooledDataSource
           honeysql.types.SqlCall
           [java.sql DatabaseMetaData ResultSet]
           [java.util Date Map]
           metabase.models.field.FieldInstance))

(defprotocol ISQLDriver
  "Methods SQL-based drivers should implement in order to use `IDriverSQLDefaultsMixin`.
   Methods marked *OPTIONAL* have default implementations in `ISQLDriverDefaultsMixin`."

  (active-tables ^java.util.Set [this, ^DatabaseMetaData metadata]
    "*OPTIONAL* Return a set of maps containing information about the active tables/views, collections, or equivalent
     that currently exist in DATABASE. Each map should contain the key `:name`, which is the string name of the table.
     For databases that have a concept of schemas, this map should also include the string name of the table's
     `:schema`.

   Two different implementations are provided in this namespace: `fast-active-tables` (the default), and
   `post-filtered-active-tables`. You should be fine using the default, but refer to the documentation for those
   functions for more details on the differences.")

  ;; The following apply-* methods define how the SQL Query Processor handles given query clauses. Each method is
  ;; called when a matching clause is present in QUERY, and should return an appropriately modified version of
  ;; `HONEYSQL-FORM`. Most drivers can use the default implementations for all of these methods, but some may need to
  ;; override one or more (e.g. SQL Server needs to override the behavior of `apply-limit`, since T-SQL uses `TOP`
  ;; instead of `LIMIT`).
  (apply-source-table [this honeysql-form, ^Map query] "*OPTIONAL*.")
  (apply-aggregation  [this honeysql-form, ^Map query] "*OPTIONAL*.")
  (apply-breakout     [this honeysql-form, ^Map query] "*OPTIONAL*.")
  (apply-fields       [this honeysql-form, ^Map query] "*OPTIONAL*.")
  (apply-filter       [this honeysql-form, ^Map query] "*OPTIONAL*.")
  (apply-join-tables  [this honeysql-form, ^Map query] "*OPTIONAL*.")
  (apply-limit        [this honeysql-form, ^Map query] "*OPTIONAL*.")
  (apply-order-by     [this honeysql-form, ^Map query] "*OPTIONAL*.")
  (apply-page         [this honeysql-form, ^Map query] "*OPTIONAL*.")

  (column->base-type ^clojure.lang.Keyword [this, ^Keyword column-type]
    "Given a native DB column type, return the corresponding `Field` `base-type`.")

  (column->special-type ^clojure.lang.Keyword [this, ^String column-name, ^Keyword column-type]
    "*OPTIONAL*. Attempt to determine the special-type of a field given the column name and native type.
     For example, the Postgres driver can mark Postgres JSON type columns as `:type/SerializedJSON` special type.")

  (connection-details->spec [this, ^Map details-map]
    "Given a `Database` DETAILS-MAP, return a JDBC connection spec.")

  (current-datetime-fn [this]
    "*OPTIONAL*. HoneySQL form that should be used to get the current `DATETIME` (or equivalent). Defaults to
     `:%now`.")

  (date [this, ^Keyword unit, field-or-value]
    "Return a HoneySQL form for truncating a date or timestamp field or value to a given resolution, or extracting a
     date component.")

  (excluded-schemas ^java.util.Set [this]
    "*OPTIONAL*. Set of string names of schemas to skip syncing tables from.")

  (field->identifier [this, ^FieldInstance field]
    "*OPTIONAL*. Return a HoneySQL form that should be used as the identifier for FIELD.
     The default implementation returns a keyword generated by from the components returned by
     `field/qualified-name-components`. Other drivers like BigQuery need to do additional qualification, e.g. the
     dataset name as well. (At the time of this writing, this is only used by the SQL parameters implementation; in
     the future it will probably be used in more places as well.)")

  (field->alias ^String [this, ^FieldInstance field]
    "*OPTIONAL*. Return the alias that should be used to for FIELD, i.e. in an `AS` clause. The default implementation
     calls `:name`, which returns the *unqualified* name of `Field`.

     Return `nil` to prevent FIELD from being aliased.")

  (quote-style ^clojure.lang.Keyword [this]
    "*OPTIONAL*. Return the quoting style that should be used by [HoneySQL](https://github.com/jkk/honeysql) when
     building a SQL statement. Defaults to `:ansi`, but other valid options are `:mysql`, `:sqlserver`, `:oracle`, and
     `:h2` (added in `metabase.util.honeysql-extensions`; like `:ansi`, but uppercases the result).

        (hsql/format ... :quoting (quote-style driver))")

  (set-timezone-sql ^String [this]
    "*OPTIONAL*. This should be a format string containing a SQL statement to be used to set the timezone for the
     current transaction. The `%s` will be replaced with a string literal for a timezone, e.g. `US/Pacific.`

       \"SET @@session.timezone = %s;\"")

  (string-length-fn ^clojure.lang.Keyword [this, ^Keyword field-key]
    "Return a HoneySQL form appropriate for getting the length of a `Field` identified by fully-qualified FIELD-KEY.
     An implementation should return something like:

      (hsql/call :length (hx/cast :VARCHAR field-key))")

  (unix-timestamp->timestamp [this, field-or-value, ^Keyword seconds-or-milliseconds]
    "Return a HoneySQL form appropriate for converting a Unix timestamp integer field or value to an proper SQL
     `Timestamp`. SECONDS-OR-MILLISECONDS refers to the resolution of the int in question and with be either
     `:seconds` or `:milliseconds`."))


;; This does something important for the Crate driver, apparently (what?)
(extend-protocol jdbc/IResultSetReadColumn
  (class (object-array []))
  (result-set-read-column [x _ _] (PersistentVector/adopt x)))


(def ^:private database-id->connection-pool
  "A map of our currently open connection pools, keyed by Database `:id`."
  (atom {}))

(defn- create-connection-pool
  "Create a new C3P0 `ComboPooledDataSource` for connecting to the given DATABASE."
  [{:keys [id engine details], :as database}]
  {:pre [(map? database)]}
  (log/debug (u/format-color 'cyan "Creating new connection pool for database %d ..." id))
  (let [details-with-tunnel (ssh/include-ssh-tunnel details) ;; If the tunnel is disabled this returned unchanged
        spec (connection-details->spec (driver/engine->driver engine) details-with-tunnel)]
    (assoc (mdb/connection-pool (assoc spec
                                  :minimum-pool-size           1
                                  ;; prevent broken connections closed by dbs by testing them every 3 mins
                                  :idle-connection-test-period (* 3 60)
                                  ;; prevent overly large pools by condensing them when connections are idle for 15m+
                                  :excess-timeout              (* 15 60)))
      :ssh-tunnel (:tunnel-connection details-with-tunnel))))

(defn- notify-database-updated
  "We are being informed that a DATABASE has been updated, so lets shut down the connection pool (if it exists) under
   the assumption that the connection details have changed."
  [_ {:keys [id]}]
  (when-let [pool (get @database-id->connection-pool id)]
    (log/debug (u/format-color 'red "Closing connection pool for database %d ..." id))
    ;; remove the cached reference to the pool so we don't try to use it anymore
    (swap! database-id->connection-pool dissoc id)
    ;; now actively shut down the pool so that any open connections are closed
    (.close ^ComboPooledDataSource (:datasource pool))
    (when-let [ssh-tunnel (:ssh-tunnel pool)]
      (.disconnect ^com.jcraft.jsch.Session ssh-tunnel))))

(defn db->pooled-connection-spec
  "Return a JDBC connection spec that includes a cp30 `ComboPooledDataSource`.
   Theses connection pools are cached so we don't create multiple ones to the same DB."
  [database-or-id]
  (if (contains? @database-id->connection-pool (u/get-id database-or-id))
    ;; we have an existing pool for this database, so use it
    (get @database-id->connection-pool (u/get-id database-or-id))
    ;; create a new pool and add it to our cache, then return it
    (let [db (if (map? database-or-id) database-or-id (db/select-one [Database :id :engine :details]
                                                        :id database-or-id))]
      (u/prog1 (create-connection-pool db)
        (swap! database-id->connection-pool assoc (u/get-id database-or-id) <>)))))

(defn db->jdbc-connection-spec
  "Return a JDBC connection spec for DATABASE. This will have a C3P0 pool as its datasource."
  [database-or-id]
  (db->pooled-connection-spec database-or-id))

(defn handle-additional-options
  "If DETAILS contains an `:addtional-options` key, append those options to the connection string in CONNECTION-SPEC.
   (Some drivers like MySQL provide this details field to allow special behavior where needed).

   Optionally specify SEPERATOR-STYLE, which defaults to `:url` (e.g. `?a=1&b=2`). You may instead set it to
   `:semicolon`, which will separate different options with semicolons instead (e.g. `;a=1;b=2`). (While most drivers
   require the former style, some require the latter.)"
  {:arglists '([connection-spec] [connection-spec details & {:keys [seperator-style]}])}
  ;; single arity provided for cases when `connection-spec` is built by applying simple transformations to `details`
  ([connection-spec]
   (handle-additional-options connection-spec connection-spec))
  ;; two-arity+options version provided for when `connection-spec` is being built up separately from `details` source
  ([{connection-string :subname, :as connection-spec} {additional-options :additional-options, :as details} & {:keys [seperator-style]
                                                                                                               :or   {seperator-style :url}}]
   (-> (dissoc connection-spec :additional-options)
       (assoc :subname (str connection-string (when (seq additional-options)
                                                (str (case seperator-style
                                                       :semicolon ";"
                                                       :url       (if (str/includes? connection-string "?")
                                                                    "&"
                                                                    "?"))
                                                     additional-options)))))))


(defn escape-field-name
  "Escape dots in a field name so HoneySQL doesn't get confused and separate them. Returns a keyword."
  ^clojure.lang.Keyword [k]
  (keyword (hx/escape-dots (name k))))

(defn- can-connect? [driver details]
  (let [details-with-tunnel (ssh/include-ssh-tunnel details)
        connection (connection-details->spec driver details-with-tunnel)]
    (= 1 (first (vals (first (jdbc/query connection ["SELECT 1"])))))))

(defn pattern-based-column->base-type
  "Return a `column->base-type` function that matches types based on a sequence of pattern / base-type pairs."
  [pattern->type]
  (fn [_ column-type]
    (let [column-type (name column-type)]
      (loop [[[pattern base-type] & more] pattern->type]
        (cond
          (re-find pattern column-type) base-type
          (seq more)                    (recur more))))))


(defn honeysql-form->sql+args
  "Convert HONEYSQL-FORM to a vector of SQL string and params, like you'd pass to JDBC."
  {:style/indent 1}
  [driver honeysql-form]
  {:pre [(map? honeysql-form)]}
  (let [[sql & args] (try (binding [hformat/*subquery?* false]
                            (hsql/format honeysql-form
                              :quoting             (quote-style driver)
                              :allow-dashed-names? true))
                          (catch Throwable e
                            (log/error (u/format-color 'red "Invalid HoneySQL form:\n%s"
                                                       (u/pprint-to-str honeysql-form)))
                            (throw e)))]
    (into [(hx/unescape-dots sql)] args)))

(defn- qualify+escape ^clojure.lang.Keyword
  ([table]       (hx/qualify-and-escape-dots (:schema table) (:name table)))
  ([table field] (hx/qualify-and-escape-dots (:schema table) (:name table) (:name field))))


(def ^:private ^:dynamic *jdbc-options* {})

(defn- query
  "Execute a HONEYSQL-FROM query against DATABASE, DRIVER, and optionally TABLE."
  ([driver database honeysql-form]
   (jdbc/query (db->jdbc-connection-spec database)
               (honeysql-form->sql+args driver honeysql-form)
               *jdbc-options*))
  ([driver database table honeysql-form]
   (query driver database (merge {:from [(qualify+escape table)]}
                                 honeysql-form))))


(defn- table-rows-seq [driver database table]
  (query driver database table {:select [:*]}))


(defn features
  "Default implementation of `IDriver` `features` for SQL drivers."
  [driver]
  (cond-> #{:basic-aggregations
            :standard-deviation-aggregations
            :foreign-keys
            :expressions
            :expression-aggregations
            :native-parameters
            :nested-queries
            :binning
            :native-query-params}
    (set-timezone-sql driver) (conj :set-timezone)))


;;; ## Database introspection methods used by sync process

(defmacro with-metadata
  "Execute BODY with `java.sql.DatabaseMetaData` for DATABASE."
  [[binding _ database] & body]
  `(with-open [^java.sql.Connection conn# (jdbc/get-connection (db->jdbc-connection-spec ~database))]
     (let [~binding (.getMetaData conn#)]
       ~@body)))

(defmacro ^:private with-resultset-open
  "This is like `with-open` but with JDBC ResultSet objects. Will execute `body` with a `jdbc/result-set-seq` bound
  the the symbols provided in the binding form. The binding form is just like `let` or `with-open`, but yield a
  `ResultSet`. That `ResultSet` will be closed upon exit of `body`."
  [bindings & body]
  (let [binding-pairs (partition 2 bindings)
        rs-syms (repeatedly (count binding-pairs) gensym)]
    `(with-open ~(vec (interleave rs-syms (map second binding-pairs)))
       (let ~(vec (interleave (map first binding-pairs) (map #(list `~jdbc/result-set-seq %) rs-syms)))
         ~@body))))

(defn- get-tables
  "Fetch a JDBC Metadata ResultSet of tables in the DB, optionally limited to ones belonging to a given schema."
  ^ResultSet [^DatabaseMetaData metadata, ^String schema-or-nil, ^String database-name-or-nil]
  (with-resultset-open [rs-seq (.getTables metadata database-name-or-nil schema-or-nil "%" ; tablePattern "%" = match all tables
                                           (into-array String ["TABLE", "VIEW", "FOREIGN TABLE", "MATERIALIZED VIEW"]))]
    ;; Ensure we read all rows before exiting
    (doall rs-seq)))

(defn fast-active-tables
  "Default, fast implementation of `ISQLDriver/active-tables` best suited for DBs with lots of system tables (like
   Oracle). Fetch list of schemas, then for each one not in `excluded-schemas`, fetch its Tables, and combine the
   results.

   This is as much as 15x faster for Databases with lots of system tables than `post-filtered-active-tables` (4
   seconds vs 60)."
  [driver, ^DatabaseMetaData metadata, & [database-name-or-nil]]
  (with-resultset-open [rs-seq (.getSchemas metadata)]
    (let [all-schemas (set (map :table_schem rs-seq))
          schemas     (set/difference all-schemas (excluded-schemas driver))]
<<<<<<< HEAD
      (set (for [schema     schemas
                 table-name (mapv :table_name (get-tables metadata schema database-name-or-nil))]
             {:name   table-name
              :schema schema})))))
=======
      (set (for [schema schemas
                 table  (get-tables metadata schema)]
             (let [remarks (:remarks table)]
               {:name        (:table_name table)
                :schema      schema
                :description (when-not (str/blank? remarks)
                               remarks)}))))))
>>>>>>> d5fb26ac

(defn post-filtered-active-tables
  "Alternative implementation of `ISQLDriver/active-tables` best suited for DBs with little or no support for schemas.
   Fetch *all* Tables, then filter out ones whose schema is in `excluded-schemas` Clojure-side."
  [driver, ^DatabaseMetaData metadata]
<<<<<<< HEAD
  (set (for [table (filter #(not (contains? (excluded-schemas driver) (:table_schem %)))
                           (get-tables metadata nil nil))]
         {:name   (:table_name table)
          :schema (:table_schem table)})))
=======
  (set (for [table   (filter #(not (contains? (excluded-schemas driver) (:table_schem %)))
                             (get-tables metadata nil))]
         (let [remarks (:remarks table)]
           {:name        (:table_name  table)
            :schema      (:table_schem table)
            :description (when-not (str/blank? remarks)
                           remarks)}))))
>>>>>>> d5fb26ac

(defn- database-type->base-type
  "Given a `database-type` (e.g. `VARCHAR`) return the mapped Metabase type (e.g. `:type/Text`)."
  [driver database-type]
  (or (column->base-type driver (keyword database-type))
      (do (log/warn (format "Don't know how to map column type '%s' to a Field base_type, falling back to :type/*."
                            database-type))
          :type/*)))

(defn- calculated-special-type
  "Get an appropriate special type for a column with `column-name` of type `database-type`."
  [driver column-name database-type]
  (when-let [special-type (column->special-type driver column-name (keyword database-type))]
    (assert (isa? special-type :type/*)
      (str "Invalid type: " special-type))
    special-type))

(defn- describe-table-fields [^DatabaseMetaData metadata, driver, {schema :schema, table-name :name}]
  (with-resultset-open [rs-seq (.getColumns metadata nil schema table-name nil)]
    (set (for [{database-type :type_name, column-name :column_name, remarks :remarks} rs-seq]
           (merge {:name          column-name
                   :database-type database-type
                   :base-type     (database-type->base-type driver database-type)}
                  (when (not (str/blank? remarks))
                    {:field-comment remarks})
                  (when-let [special-type (calculated-special-type driver column-name database-type)]
                    {:special-type special-type}))))))

(defn- add-table-pks
  [^DatabaseMetaData metadata, table]
  (with-resultset-open [rs-seq (.getPrimaryKeys metadata nil nil (:name table))]
    (let [pks (set (map :column_name rs-seq))]
      (update table :fields (fn [fields]
                              (set (for [field fields]
                                     (if-not (contains? pks (:name field))
                                       field
                                       (assoc field :pk? true)))))))))

(defn describe-database
  "Default implementation of `describe-database` for JDBC-based drivers. Uses various `ISQLDriver` methods and JDBC
   metadata."
  [driver database]
  (with-metadata [metadata driver database]
    {:tables (active-tables driver, ^DatabaseMetaData metadata)}))

(defn describe-table
  "Default implementation of `describe-table` for JDBC-based drivers. Uses various `ISQLDriver` methods and JDBC
   metadata."
  [driver database table]
  (with-metadata [metadata driver database]
    (->> (assoc (select-keys table [:name :schema]) :fields (describe-table-fields metadata driver table))
         ;; find PKs and mark them
         (add-table-pks metadata))))

(defn- describe-table-fks [driver database table]
  (with-metadata [metadata driver database]
    (with-resultset-open [rs-seq (.getImportedKeys metadata nil (:schema table) (:name table))]
      (set (for [result rs-seq]
             {:fk-column-name   (:fkcolumn_name result)
              :dest-table       {:name   (:pktable_name result)
                                 :schema (:pktable_schem result)}
              :dest-column-name (:pkcolumn_name result)})))))

;;; ## Native SQL parameter functions

(def PreparedStatementSubstitution
  "Represents the SQL string replace value (usually ?) and the typed parameter value"
  {:sql-string   s/Str
   :param-values [s/Any]})

(s/defn make-stmt-subs :- PreparedStatementSubstitution
  "Create a `PreparedStatementSubstitution` map for `sql-string` and the `param-seq`"
  [sql-string param-seq]
  {:sql-string   sql-string
   :param-values param-seq})

(defmulti ^{:doc          (str "Returns a `PreparedStatementSubstitution` for `x` and the given driver. "
                               "This allows driver specific parameters and SQL replacement text (usually just ?). "
                               "The param value is already prepared and ready for inlcusion in the query, such as "
                               "what's needed for SQLite and timestamps.")
            :arglists     '([driver x])
            :style/indent 1}
  ->prepared-substitution
  (fn [driver x]
    [(class driver) (class x)]))

(s/defn ^:private honeysql->prepared-stmt-subs
  "Convert X to a replacement snippet info map by passing it to HoneySQL's `format` function."
  [driver x]
  (let [[snippet & args] (hsql/format x, :quoting (quote-style driver))]
    (make-stmt-subs snippet args)))

(s/defmethod ->prepared-substitution [Object nil] :- PreparedStatementSubstitution
  [driver _]
  (honeysql->prepared-stmt-subs driver nil))

(s/defmethod ->prepared-substitution [Object Object] :- PreparedStatementSubstitution
  [driver obj]
  (honeysql->prepared-stmt-subs driver (str obj)))

(s/defmethod ->prepared-substitution [Object Number] :- PreparedStatementSubstitution
  [driver num]
  (honeysql->prepared-stmt-subs driver num))

(s/defmethod ->prepared-substitution [Object Boolean] :- PreparedStatementSubstitution
  [driver b]
  (honeysql->prepared-stmt-subs driver b))

(s/defmethod ->prepared-substitution [Object Keyword] :- PreparedStatementSubstitution
  [driver kwd]
  (honeysql->prepared-stmt-subs driver kwd))

(s/defmethod ->prepared-substitution [Object SqlCall] :- PreparedStatementSubstitution
  [driver sql-call]
  (honeysql->prepared-stmt-subs driver sql-call))

(s/defmethod ->prepared-substitution [Object Date] :- PreparedStatementSubstitution
  [driver date]
  (make-stmt-subs "?" [date]))

(defn ISQLDriverDefaultsMixin
  "Default implementations for methods in `ISQLDriver`."
  []
  (require 'metabase.driver.generic-sql.query-processor)
  {:active-tables        fast-active-tables
   ;; don't resolve the vars yet so during interactive dev if the underlying impl changes we won't have to reload all
   ;; the drivers
   :apply-source-table   (resolve 'metabase.driver.generic-sql.query-processor/apply-source-table)
   :apply-aggregation    (resolve 'metabase.driver.generic-sql.query-processor/apply-aggregation)
   :apply-breakout       (resolve 'metabase.driver.generic-sql.query-processor/apply-breakout)
   :apply-fields         (resolve 'metabase.driver.generic-sql.query-processor/apply-fields)
   :apply-filter         (resolve 'metabase.driver.generic-sql.query-processor/apply-filter)
   :apply-join-tables    (resolve 'metabase.driver.generic-sql.query-processor/apply-join-tables)
   :apply-limit          (resolve 'metabase.driver.generic-sql.query-processor/apply-limit)
   :apply-order-by       (resolve 'metabase.driver.generic-sql.query-processor/apply-order-by)
   :apply-page           (resolve 'metabase.driver.generic-sql.query-processor/apply-page)
   :column->special-type (constantly nil)
   :current-datetime-fn  (constantly :%now)
   :excluded-schemas     (constantly nil)
   :field->identifier    (u/drop-first-arg (comp (partial apply hsql/qualify) field/qualified-name-components))
   :field->alias         (u/drop-first-arg :name)
   :quote-style          (constantly :ansi)
   :set-timezone-sql     (constantly nil)})


(defn IDriverSQLDefaultsMixin
  "Default implementations of methods in `IDriver` for SQL drivers."
  []
  (require 'metabase.driver.generic-sql.query-processor)
  (merge driver/IDriverDefaultsMixin
         {:can-connect?            can-connect?
          :describe-database       describe-database
          :describe-table          describe-table
          :describe-table-fks      describe-table-fks
          :execute-query           (resolve 'metabase.driver.generic-sql.query-processor/execute-query)
          :features                features
          :mbql->native            (resolve 'metabase.driver.generic-sql.query-processor/mbql->native)
          :notify-database-updated notify-database-updated
          :table-rows-seq          table-rows-seq}))<|MERGE_RESOLUTION|>--- conflicted
+++ resolved
@@ -307,39 +307,25 @@
   (with-resultset-open [rs-seq (.getSchemas metadata)]
     (let [all-schemas (set (map :table_schem rs-seq))
           schemas     (set/difference all-schemas (excluded-schemas driver))]
-<<<<<<< HEAD
-      (set (for [schema     schemas
-                 table-name (mapv :table_name (get-tables metadata schema database-name-or-nil))]
-             {:name   table-name
-              :schema schema})))))
-=======
       (set (for [schema schemas
-                 table  (get-tables metadata schema)]
+                 table  (get-tables metadata schema database-name-or-nil)]
              (let [remarks (:remarks table)]
                {:name        (:table_name table)
                 :schema      schema
                 :description (when-not (str/blank? remarks)
                                remarks)}))))))
->>>>>>> d5fb26ac
 
 (defn post-filtered-active-tables
   "Alternative implementation of `ISQLDriver/active-tables` best suited for DBs with little or no support for schemas.
    Fetch *all* Tables, then filter out ones whose schema is in `excluded-schemas` Clojure-side."
   [driver, ^DatabaseMetaData metadata]
-<<<<<<< HEAD
-  (set (for [table (filter #(not (contains? (excluded-schemas driver) (:table_schem %)))
-                           (get-tables metadata nil nil))]
-         {:name   (:table_name table)
-          :schema (:table_schem table)})))
-=======
   (set (for [table   (filter #(not (contains? (excluded-schemas driver) (:table_schem %)))
-                             (get-tables metadata nil))]
+                             (get-tables metadata nil nil))]
          (let [remarks (:remarks table)]
            {:name        (:table_name  table)
             :schema      (:table_schem table)
             :description (when-not (str/blank? remarks)
                            remarks)}))))
->>>>>>> d5fb26ac
 
 (defn- database-type->base-type
   "Given a `database-type` (e.g. `VARCHAR`) return the mapped Metabase type (e.g. `:type/Text`)."
